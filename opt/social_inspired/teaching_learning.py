--- conflicted
+++ resolved
@@ -168,20 +168,14 @@
             Execute TLBO optimization through teacher and learner phases.
 
     Returns:
-<<<<<<< HEAD
                 tuple[np.ndarray, float]:
                     - best_solution (np.ndarray): Best solution found, shape (dim,)
                     - best_fitness (float): Fitness value at best_solution
-=======
-        tuple[np.ndarray, float]:
-        Best solution found and its fitness value
->>>>>>> 8fb81b4f
 
     Raises:
         ValueError: If search space is invalid or function evaluation fails.
 
     Notes:
-<<<<<<< HEAD
                 - Executes both teacher and learner phases in each iteration
                 - Uses greedy selection for accepting new solutions
                 - BBOB: Returns final best solution after max_iter
@@ -192,16 +186,6 @@
             mechanical design optimization problems."
             _Computer-Aided Design_, 43(3), 303-315.
             https://doi.org/10.1016/j.cad.2010.12.015
-=======
-        - Modifies self.history if track_history=True
-        - Uses self.seed for all random number generation
-        - BBOB: Returns final best solution after max_iter or convergence
-
-    References:
-        FIXME: [1] Author1, A., Author2, B. (YEAR). "Algorithm Name: Description."
-        _Journal Name_, Volume(Issue), Pages.
-        https://doi.org/10.xxxx/xxxxx
->>>>>>> 8fb81b4f
 
         [2] Hansen, N., Auger, A., Ros, R., Mersmann, O., Tušar, T., Brockhoff, D. (2021).
             "COCO: A platform for comparing continuous optimizers in a black-box setting."
@@ -232,15 +216,9 @@
 
     Notes:
         **Computational Complexity**:
-<<<<<<< HEAD
             - Time per iteration: $O(\text{population\_size} \times \text{dim})$
             - Space complexity: $O(\text{population\_size} \times \text{dim})$
             - BBOB budget usage: _Typically uses 20-40% of dim*10000 budget for convergence_
-=======
-        - Time per iteration: FIXME: $O(\text{[expression]})$
-        - Space complexity: FIXME: $O(\text{[expression]})$
-        - BBOB budget usage: FIXME: _[Typical percentage of dim*10000 budget needed]_
->>>>>>> 8fb81b4f
 
         **BBOB Performance Characteristics**:
             - **Best function classes**: Unimodal, weakly-structured multimodal
