"""Social Group Optimization Algorithm.

This module implements the Social Group Optimization (SGO) algorithm,
a social-inspired metaheuristic based on human social behavior.

The algorithm simulates social interaction behaviors including improving,
acquiring knowledge from others, and self-introspection.

Reference:
    Satapathy, S. C., & Naik, A. (2016).
    Social group optimization (SGO): A new population evolutionary optimization
    technique.
    Complex & Intelligent Systems, 2(3), 173-203.
    DOI: 10.1007/s40747-016-0022-8

Example:
    >>> from opt.benchmark.functions import shifted_ackley
    >>> optimizer = SocialGroupOptimizer(
    ...     func=shifted_ackley,
    ...     lower_bound=-2.768,
    ...     upper_bound=2.768,
    ...     dim=2,
    ...     population_size=30,
    ...     max_iter=100,
    ... )
    >>> best_solution, best_fitness = optimizer.search()
"""

from __future__ import annotations

from typing import TYPE_CHECKING

import numpy as np

from opt.abstract_optimizer import AbstractOptimizer


if TYPE_CHECKING:
    from collections.abc import Callable


class SocialGroupOptimizer(AbstractOptimizer):
    """Social Group Optimization algorithm.

    This algorithm simulates human social behaviors:
    1. Improving phase - learning from the best person
    2. Acquiring phase - learning from other group members
    3. Self-introspection - exploring individually

    Attributes:
        func: Objective function to minimize.
        lower_bound: Lower bound of search space.
        upper_bound: Upper bound of search space.
        dim: Dimensionality of the problem.
        population_size: Number of individuals in the social group.
        max_iter: Maximum number of iterations.
        c: Self-introspection coefficient.
<<<<<<< HEAD


    Example:
        >>> from opt.social_inspired.social_group_optimizer import SocialGroupOptimizer
        >>> from opt.benchmark.functions import sphere
        >>> optimizer = SocialGroupOptimizer(
        ...     func=sphere, dim=2, lower_bound=-5, upper_bound=5,
        ...     max_iter=10, seed=42
        ... )
        >>> solution, fitness = optimizer.search()
        >>> float(fitness) < 100.0  # Should find a reasonable solution
        True

    Example with shifted_ackley:
        >>> from opt.benchmark.functions import shifted_ackley
        >>> optimizer = SocialGroupOptimizer(
        ...     func=shifted_ackley, dim=2,
        ...     lower_bound=-2.768, upper_bound=2.768,
        ...     max_iter=10, seed=42
        ... )
        >>> _, fitness = optimizer.search()
        >>> isinstance(float(fitness), float)
        True
=======
        track_convergence: Whether to track fitness history.
        convergence_history: List of best fitness values per iteration (if tracking).
        early_stopping: Whether to enable early stopping.
        tolerance: Minimum improvement threshold for early stopping.
        patience: Number of iterations without improvement before stopping.
        verbose: Whether to print progress during optimization.
>>>>>>> ab226a63
    """

    def __init__(
        self,
        func: Callable[[np.ndarray], float],
        lower_bound: float,
        upper_bound: float,
        dim: int,
        population_size: int = 30,
        max_iter: int = 100,
        c: float = 0.2,
        track_convergence: bool = False,
        early_stopping: bool = False,
        tolerance: float = 1e-6,
        patience: int = 10,
        verbose: bool = False,
    ) -> None:
        """Initialize Social Group Optimizer.

        Args:
            func: Objective function to minimize.
            lower_bound: Lower bound of search space.
            upper_bound: Upper bound of search space.
            dim: Dimensionality of the problem.
            population_size: Number of individuals. Defaults to 30.
            max_iter: Maximum iterations. Defaults to 100.
            c: Self-introspection coefficient. Defaults to 0.2.
            track_convergence: Enable convergence history tracking. Defaults to False.
            early_stopping: Enable early stopping. Defaults to False.
            tolerance: Minimum improvement threshold. Defaults to 1e-6.
            patience: Iterations without improvement before stopping. Defaults to 10.
            verbose: Print progress during optimization. Defaults to False.
        """
        super().__init__(func, lower_bound, upper_bound, dim, max_iter)
        self.population_size = population_size
        self.c = c
        self.track_convergence = track_convergence
        self.convergence_history: list[float] = []
        self.early_stopping = early_stopping
        self.tolerance = tolerance
        self.patience = patience
        self.verbose = verbose

    def search(self) -> tuple[np.ndarray, float]:
        """Execute the Social Group Optimization algorithm.

        Returns:
            Tuple of (best_solution, best_fitness).
        """
        # Initialize population (social group)
        population = np.random.uniform(
            self.lower_bound, self.upper_bound, (self.population_size, self.dim)
        )
        fitness = np.array([self.func(ind) for ind in population])

        best_idx = np.argmin(fitness)
        best_solution = population[best_idx].copy()
        best_fitness = fitness[best_idx]

        # Track convergence history if enabled
        if self.track_convergence:
            self.convergence_history.append(best_fitness)

        # Early stopping variables
        no_improvement_count = 0
        previous_best_fitness = best_fitness

        if self.verbose:
            print(f"Initial best fitness: {best_fitness:.6f}")

        for iteration in range(self.max_iter):
            # Update self-introspection coefficient
            c_current = self.c * (1 - iteration / self.max_iter)

            for i in range(self.population_size):
                new_position = population[i].copy()

                # Phase 1: Improving phase (learn from best)
                r1 = np.random.random(self.dim)
                improving_component = r1 * (best_solution - population[i])

                # Phase 2: Acquiring phase (learn from random member)
                j = np.random.randint(self.population_size)
                while j == i:
                    j = np.random.randint(self.population_size)

                r2 = np.random.random(self.dim)
                if fitness[j] < fitness[i]:
                    acquiring_component = r2 * (population[j] - population[i])
                else:
                    acquiring_component = r2 * (population[i] - population[j])

                # Phase 3: Self-introspection (individual exploration)
                r3 = np.random.uniform(-1, 1, self.dim)
                introspection_component = (
                    c_current * r3 * (self.upper_bound - self.lower_bound)
                )

                # Combine all phases
                new_position = (
                    population[i]
                    + improving_component
                    + acquiring_component
                    + introspection_component
                )

                # Boundary handling
                new_position = np.clip(new_position, self.lower_bound, self.upper_bound)
                new_fitness = self.func(new_position)

                # Greedy selection
                if new_fitness < fitness[i]:
                    population[i] = new_position
                    fitness[i] = new_fitness

                    if new_fitness < best_fitness:
                        best_solution = new_position.copy()
                        best_fitness = new_fitness

            # Track convergence history if enabled
            if self.track_convergence:
                self.convergence_history.append(best_fitness)

            # Verbose progress reporting
            if self.verbose and (iteration + 1) % 10 == 0:
                print(
                    f"Iteration {iteration + 1}/{self.max_iter}: "
                    f"Best fitness = {best_fitness:.6f}"
                )

            # Early stopping check
            if self.early_stopping:
                improvement = previous_best_fitness - best_fitness
                # Only count iterations with minimal or no improvement
                if improvement >= 0 and improvement < self.tolerance:
                    no_improvement_count += 1
                    if no_improvement_count >= self.patience:
                        if self.verbose:
                            print(
                                f"Early stopping at iteration {iteration + 1}: "
                                f"No improvement for {self.patience} iterations"
                            )
                        break
                elif improvement >= self.tolerance:
                    # Significant improvement detected, reset counter
                    no_improvement_count = 0
                previous_best_fitness = best_fitness

        if self.verbose:
            print(f"Final best fitness: {best_fitness:.6f}")

        return best_solution, best_fitness


if __name__ == "__main__":
    from opt.demo import run_demo

    run_demo(SocialGroupOptimizer)<|MERGE_RESOLUTION|>--- conflicted
+++ resolved
@@ -55,7 +55,12 @@
         population_size: Number of individuals in the social group.
         max_iter: Maximum number of iterations.
         c: Self-introspection coefficient.
-<<<<<<< HEAD
+        track_convergence: Whether to track fitness history.
+        convergence_history: List of best fitness values per iteration (if tracking).
+        early_stopping: Whether to enable early stopping.
+        tolerance: Minimum improvement threshold for early stopping.
+        patience: Number of iterations without improvement before stopping.
+        verbose: Whether to print progress during optimization.
 
 
     Example:
@@ -79,14 +84,6 @@
         >>> _, fitness = optimizer.search()
         >>> isinstance(float(fitness), float)
         True
-=======
-        track_convergence: Whether to track fitness history.
-        convergence_history: List of best fitness values per iteration (if tracking).
-        early_stopping: Whether to enable early stopping.
-        tolerance: Minimum improvement threshold for early stopping.
-        patience: Number of iterations without improvement before stopping.
-        verbose: Whether to print progress during optimization.
->>>>>>> ab226a63
     """
 
     def __init__(
