--- conflicted
+++ resolved
@@ -189,15 +189,9 @@
         - BBOB: Returns final best solution after max_iter or convergence
 
     References:
-<<<<<<< HEAD
         [1] Mirjalili, S. (2016). "Dragonfly algorithm: a new meta-heuristic optimization technique for solving single-objective, discrete, and multi-objective problems."
             _Neural Computing and Applications_, 27, 1053-1073.
             https://doi.org/10.1007/s00521-015-1920-1
-=======
-        FIXME: [1] Author1, A., Author2, B. (YEAR). "Algorithm Name: Description."
-        _Journal Name_, Volume(Issue), Pages.
-        https://doi.org/10.xxxx/xxxxx
->>>>>>> 89e82e55
 
         [2] Hansen, N., Auger, A., Ros, R., Mersmann, O., Tušar, T., Brockhoff, D. (2021).
             "COCO: A platform for comparing continuous optimizers in a black-box setting."
@@ -233,15 +227,9 @@
 
     Notes:
         **Computational Complexity**:
-<<<<<<< HEAD
             - Time per iteration: $O(\text{population\_size} \times \text{dim})$
             - Space complexity: $O(\text{population\_size} \times \text{dim})$
             - BBOB budget usage: _Typically uses 60-75% of dim $\times$ 10000 budget for convergence_
-=======
-        - Time per iteration: FIXME: $O(\text{[expression]})$
-        - Space complexity: FIXME: $O(\text{[expression]})$
-        - BBOB budget usage: FIXME: _[Typical percentage of dim*10000 budget needed]_
->>>>>>> 89e82e55
 
         **BBOB Performance Characteristics**:
             - **Best function classes**: Multimodal, high-dimensional problems
