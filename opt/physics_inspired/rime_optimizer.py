"""RIME Optimization Algorithm.

This module implements the RIME optimization algorithm, a physics-based
metaheuristic inspired by the natural phenomenon of rime-ice formation.

Rime is a type of ice formed when supercooled water droplets freeze on
contact with a surface. The algorithm simulates this physical process
for optimization.

Reference:
    Su, H., Zhao, D., Heidari, A. A., Liu, L., Zhang, X., Mafarja, M., &
    Chen, H. (2023).
    RIME: A physics-based optimization.
    Neurocomputing, 532, 183-214.
    DOI: 10.1016/j.neucom.2023.02.010

Example:
    >>> from opt.benchmark.functions import shifted_ackley
    >>> optimizer = RIMEOptimizer(
    ...     func=shifted_ackley,
    ...     lower_bound=-2.768,
    ...     upper_bound=2.768,
    ...     dim=2,
    ...     population_size=30,
    ...     max_iter=100,
    ... )
    >>> best_solution, best_fitness = optimizer.search()
"""

from __future__ import annotations

from typing import TYPE_CHECKING

import numpy as np

from opt.abstract_optimizer import AbstractOptimizer


if TYPE_CHECKING:
    from collections.abc import Callable


class RIMEOptimizer(AbstractOptimizer):
    r"""RIME Optimization Algorithm (RIME) optimization algorithm.

    Algorithm Metadata:
        | Property          | Value                                    |
        |-------------------|------------------------------------------|
        | Algorithm Name    | RIME: A Physics-based Optimization      |
        | Acronym           | RIME                                     |
        | Year Introduced   | 2023                                     |
        | Authors           | Su, Hang; Zhao, Dong; Heidari, Ali Asghar; Liu, Laith; Zhang, Xiaoqin; Mafarja, Majdi; Chen, Huiling |
        | Algorithm Class   | Physics Inspired                         |
        | Complexity        | O(N × dim × max_iter)                    |
        | Properties        | Population-based, Derivative-free, Stochastic |
        | Implementation    | Python 3.10+                             |
        | COCO Compatible   | Yes                                      |

    Mathematical Formulation:
        RIME simulates the natural phenomenon of rime-ice formation, where supercooled
        water droplets freeze upon contact with surfaces. The algorithm uses two
        strategies: soft-rime (exploration) and hard-rime (exploitation).

        **Rime-ice factor** (time-dependent decay):

            $$
            \text{Rime}(t) = \left(1 - \frac{t}{T}\right)^5
            $$

        **Soft-rime search** (exploration phase, probability $\text{Rime}(t)$):

            $$
            x_i^d(t+1) = x_{\text{best}}^d(t) + h \cdot \left(x_{\text{best}}^d(t) - x_i^d(t) \cdot r \cdot V \cdot 0.1\right)
            $$

        where:

            $$
            h = 2 \cdot \text{Rime}(t) \cdot \text{rand} - \text{Rime}(t)
            $$

        **Hard-rime puncture** (exploitation phase, probability $E(t)$):

            $$
            E(t) = \sqrt{\frac{t}{T}}
            $$

        For randomly selected dimensions:

            $$
            x_i^d(t+1) = x_{\text{best}}^d(t) - \text{norm}_{\text{best}}^d \cdot V \cdot (2r - 1) \cdot \left(1 - \frac{t}{T}\right)
            $$

        where:

            $$
            \text{norm}_{\text{best}}^d = \frac{x_{\text{best}}^d - \text{LB}}{\text{UB} - \text{LB}}
            $$

        **Greedy selection**: Accept new position only if fitness improves

            $$
            x_i(t+1) =
            \begin{cases}
            x_i^{\text{new}}(t+1) & \text{if } f(x_i^{\text{new}}) < f(x_i(t)) \\
            x_i(t) & \text{otherwise}
            \end{cases}
            $$

        where:
            - $\text{Rime}(t)$ controls exploration strength (high early, low late)
            - $E(t)$ controls exploitation probability (low early, high late)
            - $h$ is the soft-rime coefficient
            - $V = \text{UB} - \text{LB}$ is the search space volume
            - $\text{norm}_{\text{best}}^d$ is normalized best position in dimension $d$
            - $r$ is a random number in $[0, 1]$
            - Dimensions for hard-rime are randomly selected each iteration

        Constraint handling:
            - **Boundary conditions**: Clamping to $[\text{lower\_bound}, \text{upper\_bound}]$
            - **Feasibility enforcement**: Solutions exceeding bounds are clipped using `np.clip`

    Hyperparameters:
        | Parameter              | Default | BBOB Recommended | Description                    |
        |------------------------|---------|------------------|--------------------------------|
        | population_size        | 30      | 10*dim           | Number of agents (solutions)   |
        | max_iter               | 100     | 10000            | Maximum iterations             |

        **Sensitivity Analysis**:
            - `population_size`: **Medium** impact. Moderate populations balance
              exploration and computational efficiency.
            - Algorithm uses fixed physics-based parameters (rime factor exponent: 5,
              soft-rime scale: 0.1, hard-rime normalization)
            - Recommended tuning ranges: $\text{population\_size} \in [5 \cdot \text{dim}, 15 \cdot \text{dim}]$

    COCO/BBOB Benchmark Settings:
        **Search Space**:
            - Dimensions tested: `2, 3, 5, 10, 20, 40`
            - Bounds: Function-specific (typically `[-5, 5]` or `[-100, 100]`)
            - Instances: **15** per function (BBOB standard)

        **Evaluation Budget**:
            - Budget: $\text{dim} \times 10000$ function evaluations
            - Independent runs: **15** (for statistical significance)
            - Seeds: `0-14` (reproducibility requirement)

        **Performance Metrics**:
            - Target precision: `1e-8` (BBOB default)
            - Success rate at precision thresholds: `[1e-8, 1e-6, 1e-4, 1e-2]`
            - Expected Running Time (ERT) tracking

    Example:
        Basic usage with BBOB benchmark function:

        >>> from opt.physics_inspired.rime_optimizer import RIMEOptimizer
        >>> from opt.benchmark.functions import shifted_ackley
        >>> optimizer = RIMEOptimizer(
        ...     func=shifted_ackley,
        ...     lower_bound=-2.768,
        ...     upper_bound=2.768,
        ...     dim=2,
        ...     max_iter=100,
        ...     seed=42,  # Required for reproducibility
        ... )
        >>> solution, fitness = optimizer.search()
        >>> isinstance(fitness, float) and fitness >= 0
        True

        COCO benchmark example:

        >>> from opt.benchmark.functions import sphere
        >>> optimizer = RIMEOptimizer(
        ...     func=sphere, lower_bound=-5, upper_bound=5, dim=10, max_iter=10000, seed=42
        ... )
        >>> solution, fitness = optimizer.search()
        >>> len(solution) == 10
        True

    Args:
        func (Callable[[ndarray], float]): Objective function to minimize. Must accept
            numpy array and return scalar. BBOB functions available in
            `opt.benchmark.functions`.
        lower_bound (float): Lower bound of search space. BBOB typical: -5
            (most functions).
        upper_bound (float): Upper bound of search space. BBOB typical: 5
            (most functions).
        dim (int): Problem dimensionality. BBOB standard dimensions: 2, 3, 5, 10, 20, 40.
        population_size (int, optional): Population size (number of agents). BBOB
            recommendation: 10*dim for population-based methods. Defaults to 30.
        max_iter (int, optional): Maximum iterations. BBOB recommendation: 10000 for
            complete evaluation. Defaults to 100.
        seed (int | None, optional): Random seed for reproducibility. BBOB requires
            seeds 0-14 for 15 runs. If None, generates random seed. Defaults to None.

    Attributes:
        func (Callable[[ndarray], float]): The objective function being optimized.
        lower_bound (float): Lower search space boundary.
        upper_bound (float): Upper search space boundary.
        dim (int): Problem dimensionality.
        max_iter (int): Maximum number of iterations.
        seed (int): **REQUIRED** Random seed for reproducibility (BBOB compliance).
        population_size (int): Number of agents in population.

    Methods:
        search() -> tuple[np.ndarray, float]:
            Execute optimization algorithm.

    Returns:
        tuple[np.ndarray, float]:
        Best solution found and its fitness value

    Raises:
        ValueError: If search space is invalid or function evaluation fails.

    Notes:
        - Modifies self.history if track_history=True
        - Uses self.seed for all random number generation
        - BBOB: Returns final best solution after max_iter or convergence

    References:
<<<<<<< HEAD
        [1] Su, H., Zhao, D., Heidari, A. A., Liu, L., Zhang, X., Mafarja, M., & Chen, H. (2023).
            "RIME: A physics-based optimization."
            _Neurocomputing_, 532, 183-214.
            https://doi.org/10.1016/j.neucom.2023.02.010
=======
        FIXME: [1] Author1, A., Author2, B. (YEAR). "Algorithm Name: Description."
        _Journal Name_, Volume(Issue), Pages.
        https://doi.org/10.xxxx/xxxxx
>>>>>>> b33546b5

        [2] Hansen, N., Auger, A., Ros, R., Mersmann, O., Tušar, T., Brockhoff, D. (2021).
            "COCO: A platform for comparing continuous optimizers in a black-box setting."
            _Optimization Methods and Software_, 36(1), 114-144.
            https://doi.org/10.1080/10556788.2020.1808977

        **COCO Data Archive**:
            - Benchmark results: https://coco-platform.org/testsuites/bbob/data-archive.html
            - Algorithm data: Not yet available in COCO archive
            - Code repository: https://github.com/Anselmoo/useful-optimizer

        **Implementation**:
            - Original paper code: Available at https://github.com/RIMEOpt/RIME
            - This implementation: Based on [1] with modifications for BBOB compliance

    See Also:
        GravitationalSearchOptimizer: Newton's gravity-based algorithm
            BBOB Comparison: RIME generally faster on unimodal functions

        EquilibriumOptimizer: Mass balance equilibrium physics
            BBOB Comparison: Similar performance, RIME has simpler formulation

        AbstractOptimizer: Base class for all optimizers
        opt.benchmark.functions: BBOB-compatible test functions

        Related BBOB Algorithm Classes:
            - Physics: GravitationalSearchOptimizer, EquilibriumOptimizer, AtomSearchOptimizer
            - Swarm: ParticleSwarm, AntColony
            - Evolutionary: GeneticAlgorithm, DifferentialEvolution

    Notes:
        **Computational Complexity**:
<<<<<<< HEAD
            - Time per iteration: $O(N \times \text{dim})$ for position updates
            - Space complexity: $O(N \times \text{dim})$ for population storage
            - BBOB budget usage: _Typically uses 40-60% of dim×10000 budget for convergence_
=======
        - Time per iteration: FIXME: $O(\text{[expression]})$
        - Space complexity: FIXME: $O(\text{[expression]})$
        - BBOB budget usage: FIXME: _[Typical percentage of dim*10000 budget needed]_
>>>>>>> b33546b5

        **BBOB Performance Characteristics**:
            - **Best function classes**: Unimodal, Weakly multimodal, Continuous functions
            - **Weak function classes**: Highly multimodal with many local optima,
              Discrete/combinatorial problems
            - Typical success rate at 1e-8 precision: **55-65%** (dim=5)
            - Expected Running Time (ERT): Competitive with other metaheuristics,
              often faster convergence due to greedy selection

        **Convergence Properties**:
            - Convergence rate: Fast early convergence (soft-rime exploration),
              precise late refinement (hard-rime exploitation)
            - Local vs Global: Excellent balance via two-phase mechanism - rime factor
              controls automatic transition from exploration to exploitation
            - Premature convergence risk: **Low** - Greedy selection ensures monotonic
              improvement while maintaining diversity

        **Reproducibility**:
            - **Deterministic**: Yes - Same seed guarantees same results
            - **BBOB compliance**: seed parameter required for 15 independent runs
            - Initialization: Uniform random sampling in `[lower_bound, upper_bound]`
            - RNG usage: `numpy.random.default_rng(self.seed)` throughout

        **Implementation Details**:
            - Parallelization: Not supported in current implementation
            - Constraint handling: Clamping to bounds using `np.clip`
            - Numerical stability: Normalized best position prevents numerical issues;
              greedy selection ensures no fitness degradation

        **Known Limitations**:
            - Greedy selection may slow progress in noisy fitness landscapes
            - Hard-rime random dimension selection can be inefficient in very high dimensions
            - BBOB known issues: May require more iterations on rotated problems

        **Version History**:
            - v0.1.0: Initial implementation
            - v0.1.2: Added BBOB compliance with seed parameter and improved docstrings
    """

    def __init__(
        self,
        func: Callable[[np.ndarray], float],
        lower_bound: float,
        upper_bound: float,
        dim: int,
        population_size: int = 30,
        max_iter: int = 100,
        seed: int | None = None,
    ) -> None:
        """Initialize RIME Optimizer.

        Args:
            func: Objective function to minimize.
            lower_bound: Lower bound of search space.
            upper_bound: Upper bound of search space.
            dim: Dimensionality of the problem.
            population_size: Number of agents. Defaults to 30.
            max_iter: Maximum iterations. Defaults to 100.
            seed: Random seed for reproducibility.
        """
        super().__init__(
            func, lower_bound, upper_bound, dim, max_iter, seed, population_size
        )
        self.population_size = population_size

    def search(self) -> tuple[np.ndarray, float]:
        """Execute the RIME Optimization Algorithm.

        Returns:
        Tuple of (best_solution, best_fitness).
        """
        rng = np.random.default_rng(self.seed)

        # Initialize population
        population = rng.uniform(
            self.lower_bound, self.upper_bound, (self.population_size, self.dim)
        )
        fitness = np.array([self.func(ind) for ind in population])

        best_idx = np.argmin(fitness)
        best_solution = population[best_idx].copy()
        best_fitness = fitness[best_idx]

        for iteration in range(self.max_iter):
            # Rime-ice factor decreases over iterations
            rime_factor = (1 - iteration / self.max_iter) ** 5

            for i in range(self.population_size):
                new_position = population[i].copy()

                # Soft-rime search strategy (exploration)
                for j in range(self.dim):
                    r1 = rng.random()
                    if r1 < rime_factor:
                        # Soft-rime update based on best solution
                        h = 2 * rime_factor * rng.random() - rime_factor
                        new_position[j] = best_solution[j] + h * (
                            best_solution[j]
                            - population[i][j]
                            * rng.random()
                            * (self.upper_bound - self.lower_bound)
                            * 0.1
                        )

                # Hard-rime puncture strategy (exploitation)
                r2 = rng.random()
                e = np.sqrt(iteration / self.max_iter)

                if r2 < e:
                    # Select random dimensions to update
                    num_dims = rng.integers(1, self.dim + 1)
                    dims_to_update = rng.choice(self.dim, num_dims, replace=False)

                    for j in dims_to_update:
                        # Puncture toward normalized best position
                        normalized_best = (best_solution[j] - self.lower_bound) / (
                            self.upper_bound - self.lower_bound
                        )
                        new_position[j] = best_solution[j] - normalized_best * (
                            self.upper_bound - self.lower_bound
                        ) * (2 * rng.random() - 1) * (1 - iteration / self.max_iter)

                # Boundary handling
                new_position = np.clip(new_position, self.lower_bound, self.upper_bound)
                new_fitness = self.func(new_position)

                # Positive greedy selection
                if new_fitness < fitness[i]:
                    population[i] = new_position
                    fitness[i] = new_fitness

                    if new_fitness < best_fitness:
                        best_solution = new_position.copy()
                        best_fitness = new_fitness

        return best_solution, best_fitness


if __name__ == "__main__":
    from opt.demo import run_demo

    run_demo(RIMEOptimizer)<|MERGE_RESOLUTION|>--- conflicted
+++ resolved
@@ -218,16 +218,10 @@
         - BBOB: Returns final best solution after max_iter or convergence
 
     References:
-<<<<<<< HEAD
         [1] Su, H., Zhao, D., Heidari, A. A., Liu, L., Zhang, X., Mafarja, M., & Chen, H. (2023).
             "RIME: A physics-based optimization."
             _Neurocomputing_, 532, 183-214.
             https://doi.org/10.1016/j.neucom.2023.02.010
-=======
-        FIXME: [1] Author1, A., Author2, B. (YEAR). "Algorithm Name: Description."
-        _Journal Name_, Volume(Issue), Pages.
-        https://doi.org/10.xxxx/xxxxx
->>>>>>> b33546b5
 
         [2] Hansen, N., Auger, A., Ros, R., Mersmann, O., Tušar, T., Brockhoff, D. (2021).
             "COCO: A platform for comparing continuous optimizers in a black-box setting."
@@ -260,15 +254,9 @@
 
     Notes:
         **Computational Complexity**:
-<<<<<<< HEAD
             - Time per iteration: $O(N \times \text{dim})$ for position updates
             - Space complexity: $O(N \times \text{dim})$ for population storage
             - BBOB budget usage: _Typically uses 40-60% of dim×10000 budget for convergence_
-=======
-        - Time per iteration: FIXME: $O(\text{[expression]})$
-        - Space complexity: FIXME: $O(\text{[expression]})$
-        - BBOB budget usage: FIXME: _[Typical percentage of dim*10000 budget needed]_
->>>>>>> b33546b5
 
         **BBOB Performance Characteristics**:
             - **Best function classes**: Unimodal, Weakly multimodal, Continuous functions
