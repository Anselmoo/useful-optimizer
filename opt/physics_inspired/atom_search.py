"""Atom Search Optimization (ASO).

This module implements Atom Search Optimization, a physics-inspired
metaheuristic algorithm based on molecular dynamics simulation.

Reference:
    Zhao, W., Wang, L., & Zhang, Z. (2019).
    Atom search optimization and its application to solve a
    hydrogeologic parameter estimation problem.
    Knowledge-Based Systems, 163, 283-304.
"""

from __future__ import annotations

from typing import TYPE_CHECKING

import numpy as np

from opt.abstract_optimizer import AbstractOptimizer


if TYPE_CHECKING:
    from collections.abc import Callable

# Constants for ASO algorithm
_ALPHA = 50  # Depth of Lennard-Jones potential
_BETA = 0.2  # Multiplier for attraction/repulsion
_G0 = 1.0  # Initial constraint factor
_EPSILON = 1e-10  # Small value to avoid division by zero


class AtomSearchOptimizer(AbstractOptimizer):
    r"""Atom Search Optimization (ASO) algorithm.

    Algorithm Metadata:
        | Property          | Value                                    |
        |-------------------|------------------------------------------|
        | Algorithm Name    | Atom Search Optimization                 |
        | Acronym           | ASO                                      |
        | Year Introduced   | 2019                                     |
        | Authors           | Zhao, Weiguo; Wang, Liying; Zhang, Zhenxing |
        | Algorithm Class   | Physics Inspired                         |
        | Complexity        | O(N² × dim × max_iter)                   |
        | Properties        | Population-based, Derivative-free, Stochastic |
        | Implementation    | Python 3.10+                             |
        | COCO Compatible   | Yes                                      |

    Mathematical Formulation:
        ASO simulates molecular dynamics using the Lennard-Jones potential to model
        atomic interactions. Atoms (solutions) attract or repel each other based on
        their distances, creating a balance between exploration and exploitation.

        **Mass calculation** (fitness-based, for minimization):

            $$
            M_i = \frac{\exp\left(-\frac{f_i - f_{\text{best}}}{f_{\text{worst}} - f_{\text{best}} + \epsilon}\right)}{\sum_{j=1}^{N} \exp\left(-\frac{f_j - f_{\text{best}}}{f_{\text{worst}} - f_{\text{best}} + \epsilon}\right)}
            $$

        **Lennard-Jones potential force** between atoms $i$ and $j$:

            $$
            F_{LJ}(r_{ij}) = \alpha \left[\left(\frac{\sigma}{r_{ij}}\right)^{12} - \left(\frac{\sigma}{r_{ij}}\right)^6\right]
            $$

        **Interaction force** from atom $j$ to atom $i$:

            $$
            F_{ij} = G(t) \cdot F_{LJ}(r_{ij}) \cdot M_j \cdot \frac{\mathbf{x}_j - \mathbf{x}_i}{r_{ij}}
            $$

        **Total force** on atom $i$:

            $$
            \mathbf{F}_i = \sum_{j=1, j \neq i}^{N} F_{ij}
            $$

        **Constraint factor** (time-dependent):

            $$
            G(t) = G_0 \cdot e^{-20t/T}
            $$

        **Velocity update**:

            $$
            \mathbf{v}_i(t+1) = \text{rand} \cdot \mathbf{v}_i(t) + \mathbf{F}_i(t)
            $$

        **Position update**:

            $$
            \mathbf{x}_i(t+1) = \mathbf{x}_i(t) + \mathbf{v}_i(t+1)
            $$

        where:
            - $r_{ij} = \|\mathbf{x}_i - \mathbf{x}_j\|_2$ is the Euclidean distance
            - $\alpha = 50$ is the depth of Lennard-Jones potential
            - $\sigma = \beta \cdot \text{diagonal}$ where $\beta = 0.2$
            - $\text{diagonal} = \sqrt{\text{dim} \cdot (\text{upper} - \text{lower})^2}$
            - $G_0 = 1.0$ is the initial constraint factor
            - $M_i$ is the mass of atom $i$ (proportional to fitness quality)
            - $\text{rand}$ is a random vector in $[0, 1]^{\text{dim}}$
            - $\epsilon = 10^{-10}$ prevents division by zero

        The Lennard-Jones potential provides:
            - **Repulsion** at short distances ($r^{-12}$ term dominates)
            - **Attraction** at medium distances ($r^{-6}$ term dominates)
            - **Zero force** at optimal distance $\sigma$

        Constraint handling:
            - **Boundary conditions**: Reflection at boundaries with velocity reversal
            - **Feasibility enforcement**: When atom hits boundary, position is clamped
              and velocity component is negated (elastic collision)

    Hyperparameters:
        | Parameter              | Default | BBOB Recommended | Description                    |
        |------------------------|---------|------------------|--------------------------------|
        | population_size        | 50      | 10*dim           | Number of atoms                |
        | max_iter               | 500     | 10000            | Maximum iterations             |

        **Sensitivity Analysis**:
            - `population_size`: **High** impact. Larger populations improve exploration
              but increase $O(N^2)$ computational cost significantly.
            - Algorithm uses fixed constants: $\alpha=50$, $\beta=0.2$, $G_0=1.0$
            - Recommended tuning ranges: $\text{population\_size} \in [5 \cdot \text{dim}, 15 \cdot \text{dim}]$

    COCO/BBOB Benchmark Settings:
        **Search Space**:
            - Dimensions tested: `2, 3, 5, 10, 20, 40`
            - Bounds: Function-specific (typically `[-5, 5]` or `[-100, 100]`)
            - Instances: **15** per function (BBOB standard)

        **Evaluation Budget**:
            - Budget: $\text{dim} \times 10000$ function evaluations
            - Independent runs: **15** (for statistical significance)
            - Seeds: `0-14` (reproducibility requirement)

        **Performance Metrics**:
            - Target precision: `1e-8` (BBOB default)
            - Success rate at precision thresholds: `[1e-8, 1e-6, 1e-4, 1e-2]`
            - Expected Running Time (ERT) tracking

    Example:
        Basic usage with BBOB benchmark function:

        >>> from opt.physics_inspired.atom_search import AtomSearchOptimizer
        >>> from opt.benchmark.functions import shifted_ackley
        >>> optimizer = AtomSearchOptimizer(
        ...     func=shifted_ackley,
        ...     lower_bound=-2.768,
        ...     upper_bound=2.768,
        ...     dim=2,
        ...     max_iter=100,
        ...     seed=42,  # Required for reproducibility
        ... )
        >>> solution, fitness = optimizer.search()
        >>> isinstance(fitness, float) and fitness >= 0
        True

        COCO benchmark example:

        >>> from opt.benchmark.functions import sphere
        >>> optimizer = AtomSearchOptimizer(
        ...     func=sphere, lower_bound=-5, upper_bound=5, dim=10, max_iter=10000, seed=42
        ... )
        >>> solution, fitness = optimizer.search()
        >>> len(solution) == 10
        True

    Args:
        func (Callable[[ndarray], float]): Objective function to minimize. Must accept
            numpy array and return scalar. BBOB functions available in
            `opt.benchmark.functions`.
        lower_bound (float): Lower bound of search space. BBOB typical: -5
            (most functions).
        upper_bound (float): Upper bound of search space. BBOB typical: 5
            (most functions).
        dim (int): Problem dimensionality. BBOB standard dimensions: 2, 3, 5, 10, 20, 40.
        population_size (int, optional): Population size (number of atoms). BBOB
            recommendation: 10*dim for population-based methods. Note: $O(N^2)$ complexity
            makes large populations computationally expensive. Defaults to 50.
        max_iter (int, optional): Maximum iterations. BBOB recommendation: 10000 for
            complete evaluation. Defaults to 500.
        seed (int | None, optional): Random seed for reproducibility. BBOB requires
            seeds 0-14 for 15 runs. If None, generates random seed. Defaults to None.

    Attributes:
        func (Callable[[ndarray], float]): The objective function being optimized.
        lower_bound (float): Lower search space boundary.
        upper_bound (float): Upper search space boundary.
        dim (int): Problem dimensionality.
        max_iter (int): Maximum number of iterations.
        seed (int): **REQUIRED** Random seed for reproducibility (BBOB compliance).
        population_size (int): Number of atoms in population.

    Methods:
        search() -> tuple[np.ndarray, float]:
            Execute optimization algorithm.

    Returns:
        tuple[np.ndarray, float]:
        Best solution found and its fitness value

    Raises:
        ValueError: If search space is invalid or function evaluation fails.

    Notes:
        - Modifies self.history if track_history=True
        - Uses self.seed for all random number generation
        - BBOB: Returns final best solution after max_iter or convergence

    References:
<<<<<<< HEAD
        [1] Zhao, W., Wang, L., & Zhang, Z. (2019).
            "Atom search optimization and its application to solve a hydrogeologic
            parameter estimation problem."
            _Knowledge-Based Systems_, 163, 283-304.
            https://doi.org/10.1016/j.knosys.2018.08.030
=======
        FIXME: [1] Author1, A., Author2, B. (YEAR). "Algorithm Name: Description."
        _Journal Name_, Volume(Issue), Pages.
        https://doi.org/10.xxxx/xxxxx
>>>>>>> b33546b5

        [2] Hansen, N., Auger, A., Ros, R., Mersmann, O., Tušar, T., Brockhoff, D. (2021).
            "COCO: A platform for comparing continuous optimizers in a black-box setting."
            _Optimization Methods and Software_, 36(1), 114-144.
            https://doi.org/10.1080/10556788.2020.1808977

        **COCO Data Archive**:
            - Benchmark results: https://coco-platform.org/testsuites/bbob/data-archive.html
            - Algorithm data: Not yet available in COCO archive
            - Code repository: https://github.com/Anselmoo/useful-optimizer

        **Implementation**:
            - Original paper code: Not publicly available
            - This implementation: Based on [1] with modifications for BBOB compliance

    See Also:
        GravitationalSearchOptimizer: Newton's gravity with mass-based forces
            BBOB Comparison: ASO uses Lennard-Jones instead of pure gravitational forces

        EquilibriumOptimizer: Mass balance equilibrium-based algorithm
            BBOB Comparison: ASO has higher computational cost but better local search

        AbstractOptimizer: Base class for all optimizers
        opt.benchmark.functions: BBOB-compatible test functions

        Related BBOB Algorithm Classes:
            - Physics: GravitationalSearchOptimizer, EquilibriumOptimizer, RIMEOptimizer
            - Swarm: ParticleSwarm, AntColony
            - Evolutionary: GeneticAlgorithm, DifferentialEvolution

    Notes:
        **Computational Complexity**:
<<<<<<< HEAD
            - Time per iteration: $O(N^2 \times \text{dim})$ due to pairwise Lennard-Jones
              force calculations between all atoms
            - Space complexity: $O(N \times \text{dim})$ for population and velocities
            - BBOB budget usage: _Typically uses 70-90% of dim×10000 budget for convergence_
=======
        - Time per iteration: FIXME: $O(\text{[expression]})$
        - Space complexity: FIXME: $O(\text{[expression]})$
        - BBOB budget usage: FIXME: _[Typical percentage of dim*10000 budget needed]_
>>>>>>> b33546b5

        **BBOB Performance Characteristics**:
            - **Best function classes**: Continuous, Moderately multimodal functions
            - **Weak function classes**: Highly separable, Noisy functions, Very high dimensions
            - Typical success rate at 1e-8 precision: **40-50%** (dim=5)
            - Expected Running Time (ERT): High due to $O(N^2)$ complexity, comparable to GSA

        **Convergence Properties**:
            - Convergence rate: Good early progress, slower refinement in later iterations
            - Local vs Global: Lennard-Jones provides good balance - repulsion prevents
              premature clustering, attraction enables exploitation
            - Premature convergence risk: **Low to Medium** - Reflection boundary handling
              helps maintain diversity

        **Reproducibility**:
            - **Deterministic**: Yes - Same seed guarantees same results
            - **BBOB compliance**: seed parameter required for 15 independent runs
            - Initialization: Uniform random sampling in `[lower_bound, upper_bound]`
            - RNG usage: `numpy.random.default_rng(self.seed)` throughout

        **Implementation Details**:
            - Parallelization: Not supported in current implementation
            - Constraint handling: Reflection with velocity reversal (elastic collision model)
            - Numerical stability: Uses epsilon ($10^{-10}$) to prevent division by zero in
              Lennard-Jones calculations; distance clamping prevents numerical overflow

        **Known Limitations**:
            - $O(N^2)$ complexity makes it impractical for large populations
            - Reflection boundary handling can cause atoms to "bounce" repeatedly at boundaries
            - BBOB known issues: Performance degrades significantly on high-dimensional problems (dim > 20)

        **Version History**:
            - v0.1.0: Initial implementation
            - v0.1.2: Added BBOB compliance with seed parameter and improved docstrings
    """

    def __init__(
        self,
        func: Callable[[np.ndarray], float],
        lower_bound: float,
        upper_bound: float,
        dim: int,
        population_size: int = 50,
        max_iter: int = 500,
        seed: int | None = None,
    ) -> None:
        """Initialize the ASO optimizer.

        Args:
            func: Objective function to minimize.
            lower_bound: Lower bound for all dimensions.
            upper_bound: Upper bound for all dimensions.
            dim: Number of dimensions.
            population_size: Number of atoms.
            max_iter: Maximum iterations.
            seed: Random seed for reproducibility.
        """
        super().__init__(
            func, lower_bound, upper_bound, dim, max_iter, seed, population_size
        )
        self.population_size = population_size
        self.max_iter = max_iter

    def _calculate_mass(self, fitness: np.ndarray) -> np.ndarray:
        """Calculate mass of atoms based on fitness.

        Args:
            fitness: Fitness values of all atoms.

        Returns:
        Normalized mass values.
        """
        worst = np.max(fitness)
        best = np.min(fitness)

        if worst == best:
            return np.ones(len(fitness)) / len(fitness)

        # Mass is inversely related to fitness (better = higher mass)
        m = np.exp(-(fitness - best) / (worst - best + _EPSILON))
        return m / np.sum(m)

    def _calculate_constraint_factor(self, iteration: int) -> float:
        """Calculate constraint factor for force calculation.

        Args:
            iteration: Current iteration.

        Returns:
        Constraint factor value.
        """
        return np.exp(-20 * iteration / self.max_iter)

    def _lennard_jones_force(
        self, distance: float, depth: float, sigma: float
    ) -> float:
        """Calculate Lennard-Jones potential force.

        Args:
            distance: Distance between atoms.
            depth: Depth of potential well.
            sigma: Distance at which potential is zero.

        Returns:
        Force value (negative = attraction, positive = repulsion).
        """
        distance = max(distance, _EPSILON)

        ratio = sigma / distance
        ratio_6 = ratio**6
        ratio_12 = ratio_6**2

        return depth * (ratio_12 - ratio_6)

    def search(self) -> tuple[np.ndarray, float]:
        """Execute the optimization algorithm.

        Returns:
        Tuple of (best_solution, best_fitness).
        """
        rng = np.random.default_rng(self.seed)

        # Initialize population (atoms)
        population = rng.uniform(
            self.lower_bound, self.upper_bound, (self.population_size, self.dim)
        )

        # Initialize velocities
        velocities = np.zeros((self.population_size, self.dim))

        # Evaluate initial fitness
        fitness = np.array([self.func(ind) for ind in population])

        # Initialize best solution
        best_idx = np.argmin(fitness)
        best_solution = population[best_idx].copy()
        best_fitness = fitness[best_idx]

        # Calculate search space diagonal for sigma
        diagonal = np.sqrt(self.dim * (self.upper_bound - self.lower_bound) ** 2)
        sigma = _BETA * diagonal

        for iteration in range(self.max_iter):
            # Calculate mass of atoms
            mass = self._calculate_mass(fitness)

            # Calculate constraint factor
            g = _G0 * self._calculate_constraint_factor(iteration)

            # Calculate interaction forces
            forces = np.zeros((self.population_size, self.dim))

            for i in range(self.population_size):
                for j in range(self.population_size):
                    if i == j:
                        continue

                    # Calculate distance
                    diff = population[j] - population[i]
                    distance = np.linalg.norm(diff)

                    if distance < _EPSILON:
                        continue

                    # Direction vector
                    direction = diff / distance

                    # Calculate force magnitude
                    force_mag = self._lennard_jones_force(distance, _ALPHA, sigma)

                    # Apply mass weighting
                    force = g * force_mag * mass[j] * direction

                    forces[i] += force

            # Update velocities and positions
            for i in range(self.population_size):
                # Update velocity
                rand = rng.random(self.dim)
                velocities[i] = rand * velocities[i] + forces[i]

                # Update position
                new_position = population[i] + velocities[i]

                # Boundary handling with reflection
                for d in range(self.dim):
                    if new_position[d] < self.lower_bound:
                        new_position[d] = self.lower_bound
                        velocities[i, d] *= -1
                    elif new_position[d] > self.upper_bound:
                        new_position[d] = self.upper_bound
                        velocities[i, d] *= -1

                # Evaluate and update
                new_fitness = self.func(new_position)
                population[i] = new_position
                fitness[i] = new_fitness

                # Update best if necessary
                if new_fitness < best_fitness:
                    best_solution = new_position.copy()
                    best_fitness = new_fitness

        return best_solution, best_fitness


if __name__ == "__main__":
    from opt.demo import run_demo

    run_demo(AtomSearchOptimizer)<|MERGE_RESOLUTION|>--- conflicted
+++ resolved
@@ -210,17 +210,11 @@
         - BBOB: Returns final best solution after max_iter or convergence
 
     References:
-<<<<<<< HEAD
         [1] Zhao, W., Wang, L., & Zhang, Z. (2019).
             "Atom search optimization and its application to solve a hydrogeologic
             parameter estimation problem."
             _Knowledge-Based Systems_, 163, 283-304.
             https://doi.org/10.1016/j.knosys.2018.08.030
-=======
-        FIXME: [1] Author1, A., Author2, B. (YEAR). "Algorithm Name: Description."
-        _Journal Name_, Volume(Issue), Pages.
-        https://doi.org/10.xxxx/xxxxx
->>>>>>> b33546b5
 
         [2] Hansen, N., Auger, A., Ros, R., Mersmann, O., Tušar, T., Brockhoff, D. (2021).
             "COCO: A platform for comparing continuous optimizers in a black-box setting."
@@ -253,16 +247,10 @@
 
     Notes:
         **Computational Complexity**:
-<<<<<<< HEAD
             - Time per iteration: $O(N^2 \times \text{dim})$ due to pairwise Lennard-Jones
               force calculations between all atoms
             - Space complexity: $O(N \times \text{dim})$ for population and velocities
             - BBOB budget usage: _Typically uses 70-90% of dim×10000 budget for convergence_
-=======
-        - Time per iteration: FIXME: $O(\text{[expression]})$
-        - Space complexity: FIXME: $O(\text{[expression]})$
-        - BBOB budget usage: FIXME: _[Typical percentage of dim*10000 budget needed]_
->>>>>>> b33546b5
 
         **BBOB Performance Characteristics**:
             - **Best function classes**: Continuous, Moderately multimodal functions
