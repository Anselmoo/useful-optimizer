"""Gravitational Search Algorithm (GSA).

This module implements the Gravitational Search Algorithm, a physics-inspired
metaheuristic based on Newton's law of gravity and laws of motion.

Objects (solutions) attract each other with gravitational forces proportional
to their mass (fitness) and inversely proportional to distance. Heavier masses
(better solutions) attract lighter masses (worse solutions).

Reference:
    Rashedi, E., Nezamabadi-Pour, H., & Saryazdi, S. (2009). GSA: A Gravitational
    Search Algorithm. Information Sciences, 179(13), 2232-2248.
    DOI: 10.1016/j.ins.2009.03.004

Example:
    >>> from opt.benchmark.functions import shifted_ackley
    >>> optimizer = GravitationalSearchOptimizer(
    ...     func=shifted_ackley,
    ...     lower_bound=-5,
    ...     upper_bound=5,
    ...     dim=10,
    ...     population_size=30,
    ...     max_iter=500,
    ... )
    >>> best_solution, best_fitness = optimizer.search()
    >>> isinstance(float(best_fitness), float)
    True

Attributes:
    func (Callable): The objective function to minimize.
    lower_bound (float): Lower bound of the search space.
    upper_bound (float): Upper bound of the search space.
    dim (int): Dimensionality of the search space.
    population_size (int): Number of agents in the population.
    max_iter (int): Maximum number of iterations.
"""

from __future__ import annotations

from typing import TYPE_CHECKING

import numpy as np

from opt.abstract_optimizer import AbstractOptimizer


if TYPE_CHECKING:
    from collections.abc import Callable

# Constants for gravitational search
_GRAVITATIONAL_CONSTANT_INITIAL = 100.0  # G0
_GRAVITATIONAL_DECAY_RATE = 20.0  # Alpha for G decay
_EPSILON = 1e-16  # Small value to avoid division by zero
_KBEST_DECAY_EXPONENT = 1.0  # Controls decrease rate of Kbest


class GravitationalSearchOptimizer(AbstractOptimizer):
    r"""Gravitational Search Algorithm (GSA) optimization algorithm.

    Algorithm Metadata:
        | Property          | Value                                    |
        |-------------------|------------------------------------------|
        | Algorithm Name    | Gravitational Search Algorithm           |
        | Acronym           | GSA                                      |
        | Year Introduced   | 2009                                     |
        | Authors           | Rashedi, Esmat; Nezamabadi-Pour, Hossein; Saryazdi, Saeid |
        | Algorithm Class   | Physics Inspired                         |
        | Complexity        | O(N² × dim × max_iter)                   |
        | Properties        | Population-based, Derivative-free, Stochastic |
        | Implementation    | Python 3.10+                             |
        | COCO Compatible   | Yes                                      |

    Mathematical Formulation:
        GSA is based on Newton's law of gravity and laws of motion. Each agent
        (solution) has a mass proportional to its fitness, and agents attract
        each other through gravitational forces.

        **Gravitational constant** (time-dependent decay):

            $$
            G(t) = G_0 \cdot e^{-\alpha \cdot t / T}
            $$

        **Mass calculation** (fitness-based):

            $$
            M_i(t) = \frac{\exp\left(-\frac{f_i(t) - \text{worst}(t)}{\text{worst}(t) - \text{best}(t) + \epsilon}\right)}{\sum_{j=1}^{N} \exp\left(-\frac{f_j(t) - \text{worst}(t)}{\text{worst}(t) - \text{best}(t) + \epsilon}\right)}
            $$

        **Gravitational force** from agent $j$ to agent $i$:

            $$
            F_{ij}^d(t) = G(t) \cdot \frac{M_i(t) \cdot M_j(t)}{R_{ij}(t) + \epsilon} \cdot (x_j^d(t) - x_i^d(t))
            $$

        **Total force** on agent $i$ (from K best agents):

            $$
            F_i^d(t) = \sum_{j \in \text{Kbest}, j \neq i} \text{rand}_j \cdot F_{ij}^d(t)
            $$

        **Acceleration** (Newton's second law: $F = ma$):

            $$
            a_i^d(t) = \frac{F_i^d(t)}{M_i(t)}
            $$

        **Velocity update**:

            $$
            v_i^d(t+1) = \text{rand}_i \cdot v_i^d(t) + a_i^d(t)
            $$

        **Position update**:

            $$
            x_i^d(t+1) = x_i^d(t) + v_i^d(t+1)
            $$

        where:
            - $G(t)$ is the gravitational constant at iteration $t$
            - $G_0$ is the initial gravitational constant (default: 100.0)
            - $\alpha$ is the decay rate (default: 20.0)
            - $M_i(t)$ is the mass of agent $i$ at iteration $t$
            - $f_i(t)$ is the fitness of agent $i$
            - $R_{ij}(t) = \|x_i(t) - x_j(t)\|_2$ is the Euclidean distance
            - $\epsilon$ is a small constant to avoid division by zero ($10^{-16}$)
            - $\text{Kbest}$ is the set of K best agents (decreases over time)
            - $\text{rand}_i, \text{rand}_j$ are random numbers in $[0, 1]$
            - $d$ is the dimension index

        Constraint handling:
            - **Boundary conditions**: Clamping to $[\text{lower\_bound}, \text{upper\_bound}]$
            - **Feasibility enforcement**: Solutions violating bounds are projected
              back to the nearest boundary using `np.clip`

    Hyperparameters:
        | Parameter              | Default | BBOB Recommended | Description                    |
        |------------------------|---------|------------------|--------------------------------|
        | population_size        | 100     | 10*dim           | Number of agents (solutions)   |
        | max_iter               | 1000    | 10000            | Maximum iterations             |
        | g0                     | 100.0   | 100.0            | Initial gravitational constant |
        | alpha                  | 20.0    | 20.0             | Decay rate for G(t)            |

        **Sensitivity Analysis**:
            - `population_size`: **Medium** impact on convergence. Larger populations
              provide better exploration but increase computational cost.
            - `g0`: **Low** impact. Controls initial attraction strength.
            - `alpha`: **High** impact. Controls exploration-exploitation balance.
              Higher values decay gravity faster (more exploitation).
            - Recommended tuning ranges: $\text{alpha} \in [15, 25]$,
              $\text{g0} \in [50, 150]$

    COCO/BBOB Benchmark Settings:
        **Search Space**:
            - Dimensions tested: `2, 3, 5, 10, 20, 40`
            - Bounds: Function-specific (typically `[-5, 5]` or `[-100, 100]`)
            - Instances: **15** per function (BBOB standard)

        **Evaluation Budget**:
            - Budget: $\text{dim} \times 10000$ function evaluations
            - Independent runs: **15** (for statistical significance)
            - Seeds: `0-14` (reproducibility requirement)

        **Performance Metrics**:
            - Target precision: `1e-8` (BBOB default)
            - Success rate at precision thresholds: `[1e-8, 1e-6, 1e-4, 1e-2]`
            - Expected Running Time (ERT) tracking

    Example:
        Basic usage with BBOB benchmark function:

        >>> from opt.physics_inspired.gravitational_search import GravitationalSearchOptimizer
        >>> from opt.benchmark.functions import shifted_ackley
        >>> optimizer = GravitationalSearchOptimizer(
        ...     func=shifted_ackley,
        ...     lower_bound=-2.768,
        ...     upper_bound=2.768,
        ...     dim=2,
        ...     max_iter=100,
        ...     seed=42,  # Required for reproducibility
        ... )
        >>> solution, fitness = optimizer.search()
        >>> isinstance(fitness, float) and fitness >= 0
        True

        COCO benchmark example:

        >>> from opt.benchmark.functions import sphere
        >>> optimizer = GravitationalSearchOptimizer(
        ...     func=sphere, lower_bound=-5, upper_bound=5, dim=10, max_iter=10000, seed=42
        ... )
        >>> solution, fitness = optimizer.search()
        >>> len(solution) == 10
        True

    Args:
        func (Callable[[ndarray], float]): Objective function to minimize. Must accept
            numpy array and return scalar. BBOB functions available in
            `opt.benchmark.functions`.
        lower_bound (float): Lower bound of search space. BBOB typical: -5
            (most functions).
        upper_bound (float): Upper bound of search space. BBOB typical: 5
            (most functions).
        dim (int): Problem dimensionality. BBOB standard dimensions: 2, 3, 5, 10, 20, 40.
        max_iter (int, optional): Maximum iterations. BBOB recommendation: 10000 for
            complete evaluation. Defaults to 1000.
        seed (int | None, optional): Random seed for reproducibility. BBOB requires
            seeds 0-14 for 15 runs. If None, generates random seed. Defaults to None.
        population_size (int, optional): Population size (number of agents). BBOB
            recommendation: 10*dim for population-based methods. Defaults to 100.
        g0 (float, optional): Initial gravitational constant $G_0$. Controls the
            initial strength of gravitational forces. Higher values increase initial
            exploration. Defaults to 100.0.
        alpha (float, optional): Decay rate $\alpha$ for gravitational constant.
            Controls how quickly gravity decreases over iterations. Higher values
            shift from exploration to exploitation faster. Defaults to 20.0.

    Attributes:
        func (Callable[[ndarray], float]): The objective function being optimized.
        lower_bound (float): Lower search space boundary.
        upper_bound (float): Upper search space boundary.
        dim (int): Problem dimensionality.
        max_iter (int): Maximum number of iterations.
        seed (int): **REQUIRED** Random seed for reproducibility (BBOB compliance).
        population_size (int): Number of agents in population.
        g0 (float): Initial gravitational constant $G_0$.
        alpha (float): Decay rate $\alpha$ for gravitational constant.

    Methods:
        search() -> tuple[np.ndarray, float]:
            Execute optimization algorithm.

    Returns:
        tuple[np.ndarray, float]:
        Best solution found and its fitness value

    Raises:
        ValueError: If search space is invalid or function evaluation fails.

    Notes:
        - Modifies self.history if track_history=True
        - Uses self.seed for all random number generation
        - BBOB: Returns final best solution after max_iter or convergence

    References:
<<<<<<< HEAD
        [1] Rashedi, E., Nezamabadi-Pour, H., & Saryazdi, S. (2009).
            "GSA: A Gravitational Search Algorithm."
            _Information Sciences_, 179(13), 2232-2248.
            https://doi.org/10.1016/j.ins.2009.03.004
=======
        FIXME: [1] Author1, A., Author2, B. (YEAR). "Algorithm Name: Description."
        _Journal Name_, Volume(Issue), Pages.
        https://doi.org/10.xxxx/xxxxx
>>>>>>> b33546b5

        [2] Hansen, N., Auger, A., Ros, R., Mersmann, O., Tušar, T., Brockhoff, D. (2021).
            "COCO: A platform for comparing continuous optimizers in a black-box setting."
            _Optimization Methods and Software_, 36(1), 114-144.
            https://doi.org/10.1080/10556788.2020.1808977

        **COCO Data Archive**:
            - Benchmark results: https://coco-platform.org/testsuites/bbob/data-archive.html
            - Algorithm data: Not yet available in COCO archive
            - Code repository: https://github.com/Anselmoo/useful-optimizer

        **Implementation**:
            - Original paper code: Not publicly available
            - This implementation: Based on [1] with modifications for BBOB compliance

    See Also:
        EquilibriumOptimizer: Another physics-inspired algorithm based on mass balance
            BBOB Comparison: Generally faster on unimodal functions

        AtomSearchOptimizer: Molecular dynamics-based algorithm using Lennard-Jones
            BBOB Comparison: Similar performance on multimodal functions

        AbstractOptimizer: Base class for all optimizers
        opt.benchmark.functions: BBOB-compatible test functions

        Related BBOB Algorithm Classes:
            - Physics: EquilibriumOptimizer, AtomSearchOptimizer, RIMEOptimizer
            - Swarm: ParticleSwarm, AntColony
            - Evolutionary: GeneticAlgorithm, DifferentialEvolution

    Notes:
        **Computational Complexity**:
<<<<<<< HEAD
            - Time per iteration: $O(N^2 \times \text{dim})$ due to pairwise force
              calculations between all agents
            - Space complexity: $O(N \times \text{dim})$ for population storage
            - BBOB budget usage: _Typically uses 60-80% of dim×10000 budget for convergence_
=======
        - Time per iteration: FIXME: $O(\text{[expression]})$
        - Space complexity: FIXME: $O(\text{[expression]})$
        - BBOB budget usage: FIXME: _[Typical percentage of dim*10000 budget needed]_
>>>>>>> b33546b5

        **BBOB Performance Characteristics**:
            - **Best function classes**: Unimodal, Separable functions (Sphere, Ellipsoid)
            - **Weak function classes**: Highly multimodal functions with many local optima,
              Ill-conditioned problems (Rosenbrock, Rastrigin)
            - Typical success rate at 1e-8 precision: **45-55%** (dim=5)
            - Expected Running Time (ERT): Moderate to high compared to gradient-based methods

        **Convergence Properties**:
            - Convergence rate: Exponential in early iterations, slows to linear
            - Local vs Global: Tendency for global exploration early, local exploitation late
            - Premature convergence risk: **Medium** - Kbest mechanism helps maintain diversity

        **Reproducibility**:
            - **Deterministic**: Yes - Same seed guarantees same results
            - **BBOB compliance**: seed parameter required for 15 independent runs
            - Initialization: Uniform random sampling in `[lower_bound, upper_bound]`
            - RNG usage: `numpy.random.default_rng(self.seed)` throughout

        **Implementation Details**:
            - Parallelization: Not supported in current implementation
            - Constraint handling: Clamping to bounds using `np.clip`
            - Numerical stability: Uses epsilon ($10^{-16}$) to avoid division by zero
              in distance and mass calculations

        **Known Limitations**:
            - $O(N^2)$ complexity makes it slow for large populations
            - Performance degrades on ill-conditioned and highly multimodal functions
            - BBOB known issues: May require many iterations on rotated/shifted functions

        **Version History**:
            - v0.1.0: Initial implementation
            - v0.1.2: Added BBOB compliance and improved docstrings
    """

    def __init__(
        self,
        func: Callable[[np.ndarray], float],
        lower_bound: float,
        upper_bound: float,
        dim: int,
        max_iter: int = 1000,
        seed: int | None = None,
        population_size: int = 100,
        g0: float = _GRAVITATIONAL_CONSTANT_INITIAL,
        alpha: float = _GRAVITATIONAL_DECAY_RATE,
    ) -> None:
        """Initialize the Gravitational Search Optimizer.

        Args:
            func: Objective function to minimize.
            lower_bound: Lower bound of search space.
            upper_bound: Upper bound of search space.
            dim: Problem dimensionality.
            max_iter: Maximum iterations.
            seed: Random seed.
            population_size: Number of agents.
            g0: Initial gravitational constant.
            alpha: Decay rate for gravitational constant.
        """
        super().__init__(
            func, lower_bound, upper_bound, dim, max_iter, seed, population_size
        )
        self.g0 = g0
        self.alpha = alpha

    def search(self) -> tuple[np.ndarray, float]:
        """Execute the Gravitational Search Algorithm.

        Returns:
        Tuple containing:
        - best_solution: The best solution found (numpy array).
        - best_fitness: The fitness value of the best solution.
        """
        rng = np.random.default_rng(self.seed)

        # Initialize agent population and velocities
        agents = rng.uniform(
            self.lower_bound, self.upper_bound, (self.population_size, self.dim)
        )
        velocities = np.zeros((self.population_size, self.dim))

        # Evaluate initial fitness
        fitness = np.array([self.func(agent) for agent in agents])

        # Track best solution
        best_idx = np.argmin(fitness)
        best_solution = agents[best_idx].copy()
        best_fitness = fitness[best_idx]

        # Main optimization loop
        for iteration in range(self.max_iter):
            # Update gravitational constant (decreases over time)
            g = self.g0 * np.exp(-self.alpha * iteration / self.max_iter)

            # Calculate mass for each agent
            worst_fit = np.max(fitness)
            best_fit = np.min(fitness)
            fit_range = worst_fit - best_fit + _EPSILON

            # Mass proportional to fitness (minimization)
            m = (fitness - worst_fit) / fit_range
            # Invert for minimization (lower fitness = higher mass)
            m = np.exp(-m)
            # Normalize masses
            m = m / (np.sum(m) + _EPSILON)

            # Determine Kbest (number of agents that exert force)
            kbest = int(
                self.population_size
                - (self.population_size - 1)
                * (iteration / self.max_iter) ** _KBEST_DECAY_EXPONENT
            )
            kbest = max(1, kbest)

            # Sort agents by fitness and get K best indices
            sorted_indices = np.argsort(fitness)[:kbest]

            # Calculate forces on each agent
            forces = np.zeros((self.population_size, self.dim))

            for i in range(self.population_size):
                for j in sorted_indices:
                    if i != j:
                        # Distance between agents
                        distance_vec = agents[j] - agents[i]
                        distance = np.linalg.norm(distance_vec) + _EPSILON

                        # Gravitational force (random component for stochasticity)
                        force_magnitude = g * m[i] * m[j] / distance
                        forces[i] += rng.random() * force_magnitude * distance_vec

            # Calculate acceleration (F = ma, a = F/m)
            acceleration = forces / (m[:, np.newaxis] + _EPSILON)

            # Update velocities (with random component)
            velocities = (
                rng.random((self.population_size, self.dim)) * velocities + acceleration
            )

            # Update positions
            agents = agents + velocities

            # Ensure bounds
            agents = np.clip(agents, self.lower_bound, self.upper_bound)

            # Update fitness
            fitness = np.array([self.func(agent) for agent in agents])

            # Update best solution
            current_best_idx = np.argmin(fitness)
            if fitness[current_best_idx] < best_fitness:
                best_solution = agents[current_best_idx].copy()
                best_fitness = fitness[current_best_idx]

        return best_solution, best_fitness


if __name__ == "__main__":
    from opt.demo import run_demo

    run_demo(GravitationalSearchOptimizer)<|MERGE_RESOLUTION|>--- conflicted
+++ resolved
@@ -244,16 +244,10 @@
         - BBOB: Returns final best solution after max_iter or convergence
 
     References:
-<<<<<<< HEAD
         [1] Rashedi, E., Nezamabadi-Pour, H., & Saryazdi, S. (2009).
             "GSA: A Gravitational Search Algorithm."
             _Information Sciences_, 179(13), 2232-2248.
             https://doi.org/10.1016/j.ins.2009.03.004
-=======
-        FIXME: [1] Author1, A., Author2, B. (YEAR). "Algorithm Name: Description."
-        _Journal Name_, Volume(Issue), Pages.
-        https://doi.org/10.xxxx/xxxxx
->>>>>>> b33546b5
 
         [2] Hansen, N., Auger, A., Ros, R., Mersmann, O., Tušar, T., Brockhoff, D. (2021).
             "COCO: A platform for comparing continuous optimizers in a black-box setting."
@@ -286,16 +280,10 @@
 
     Notes:
         **Computational Complexity**:
-<<<<<<< HEAD
             - Time per iteration: $O(N^2 \times \text{dim})$ due to pairwise force
               calculations between all agents
             - Space complexity: $O(N \times \text{dim})$ for population storage
             - BBOB budget usage: _Typically uses 60-80% of dim×10000 budget for convergence_
-=======
-        - Time per iteration: FIXME: $O(\text{[expression]})$
-        - Space complexity: FIXME: $O(\text{[expression]})$
-        - BBOB budget usage: FIXME: _[Typical percentage of dim*10000 budget needed]_
->>>>>>> b33546b5
 
         **BBOB Performance Characteristics**:
             - **Best function classes**: Unimodal, Separable functions (Sphere, Ellipsoid)
