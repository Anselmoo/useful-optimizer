"""Equilibrium Optimizer (EO).

This module implements the Equilibrium Optimizer, a physics-inspired metaheuristic
based on control volume mass balance models used to estimate dynamic and equilibrium
states.

The algorithm uses concepts from mass balance to describe concentration changes
in a control volume, simulating particles reaching equilibrium states.

Reference:
    Faramarzi, A., Heidarinejad, M., Stephens, B., & Mirjalili, S. (2020).
    Equilibrium optimizer: A novel optimization algorithm. Knowledge-Based Systems,
    191, 105190. DOI: 10.1016/j.knosys.2019.105190

Example:
    >>> from opt.benchmark.functions import shifted_ackley
    >>> optimizer = EquilibriumOptimizer(
    ...     func=shifted_ackley,
    ...     lower_bound=-5,
    ...     upper_bound=5,
    ...     dim=10,
    ...     population_size=30,
    ...     max_iter=500,
    ... )
    >>> best_solution, best_fitness = optimizer.search()
    >>> isinstance(float(best_fitness), float)
    True

Attributes:
    func (Callable): The objective function to minimize.
    lower_bound (float): Lower bound of the search space.
    upper_bound (float): Upper bound of the search space.
    dim (int): Dimensionality of the search space.
    population_size (int): Number of particles in the population.
    max_iter (int): Maximum number of iterations.
"""

from __future__ import annotations

from typing import TYPE_CHECKING

import numpy as np

from opt.abstract_optimizer import AbstractOptimizer


if TYPE_CHECKING:
    from collections.abc import Callable

# Constants for equilibrium optimizer
_A1 = 2.0  # Constant for generation rate control
_A2 = 1.0  # Constant for generation probability
_GP = 0.5  # Generation probability
_EQUILIBRIUM_POOL_SIZE = 4  # Number of best solutions in equilibrium pool
_MIN_POOL_IDX_2 = 1  # Minimum index for second equilibrium candidate
_MIN_POOL_IDX_3 = 2  # Minimum index for third equilibrium candidate
_MIN_POOL_IDX_4 = 3  # Minimum index for fourth equilibrium candidate


class EquilibriumOptimizer(AbstractOptimizer):
    r"""Equilibrium Optimizer (EO) optimization algorithm.

    Algorithm Metadata:
        | Property          | Value                                    |
        |-------------------|------------------------------------------|
        | Algorithm Name    | Equilibrium Optimizer                    |
        | Acronym           | EO                                       |
        | Year Introduced   | 2020                                     |
        | Authors           | Faramarzi, Afshin; Heidarinejad, Mohammad; Stephens, Brent; Mirjalili, Seyedali |
        | Algorithm Class   | Physics Inspired                         |
        | Complexity        | O(N × dim × max_iter)                    |
        | Properties        | Population-based, Derivative-free, Stochastic |
        | Implementation    | Python 3.10+                             |
        | COCO Compatible   | Yes                                      |

    Mathematical Formulation:
        EO is based on control volume mass balance models describing concentration
        changes in a control volume. Particles move toward equilibrium states
        determined by the best solutions found.

        **Equilibrium pool** (4 best + average):

            $$
            C_{\text{eq,pool}} = \{C_{\text{eq},1}, C_{\text{eq},2}, C_{\text{eq},3}, C_{\text{eq},4}, C_{\text{eq,avg}}\}
            $$

        where $C_{\text{eq},i}$ are the top 4 best solutions and:

            $$
            C_{\text{eq,avg}} = \frac{1}{4} \sum_{i=1}^{4} C_{\text{eq},i}
            $$

        **Time parameter** (exponential decay):

            $$
            t = \left(1 - \frac{\text{iter}}{T}\right)^{a_2 \cdot \text{iter}/T}
            $$

        **Exponential term** (generation rate):

            $$
            F = a_1 \cdot \text{sign}(r - 0.5) \cdot (e^{-\lambda \cdot t} - 1)
            $$

        **Generation rate**:

            $$
            G =
            \begin{cases}
            G_{CP} \cdot r_1 & \text{if } r_2 \geq GP \\
            0 & \text{otherwise}
            \end{cases}
            $$

        where $G_{CP} = 0.5$ (generation probability constant).

        **Concentration update**:

            $$
            C_i(t+1) = C_{\text{eq}} + (C_i(t) - C_{\text{eq}}) \cdot F + \frac{G}{\lambda \cdot V} \cdot (1 - F)
            $$

        where:
            - $C_i$ is the concentration (position) of particle $i$
            - $C_{\text{eq}}$ is a randomly selected equilibrium candidate
            - $\lambda$ is a random vector in $[0, 1]^{\text{dim}}$
            - $V = \text{upper\_bound} - \text{lower\_bound}$ is the volume
            - $r, r_1, r_2$ are random numbers in $[0, 1]$
            - $a_1 = 2.0$ controls generation rate
            - $a_2 = 1.0$ controls time decay
            - $GP = 0.5$ is the generation probability

        Constraint handling:
            - **Boundary conditions**: Clamping to $[\text{lower\_bound}, \text{upper\_bound}]$
            - **Feasibility enforcement**: Bounds enforced after each position update
              using `np.clip`

    Hyperparameters:
        | Parameter              | Default | BBOB Recommended | Description                    |
        |------------------------|---------|------------------|--------------------------------|
        | population_size        | 100     | 10*dim           | Number of particles            |
        | max_iter               | 1000    | 10000            | Maximum iterations             |
        | a1                     | 2.0     | 2.0              | Generation rate control        |
        | a2                     | 1.0     | 1.0              | Time decay exponent            |
        | gp                     | 0.5     | 0.5              | Generation probability         |

        **Sensitivity Analysis**:
            - `a1`: **Medium** impact. Controls generation rate magnitude.
              Higher values increase randomness.
            - `a2`: **High** impact. Controls exploration-exploitation balance.
              Higher values accelerate shift to exploitation.
            - `gp`: **Low** impact. Probability threshold for generation mechanism.
            - Recommended tuning ranges: $\text{a1} \in [1.5, 2.5]$,
              $\text{a2} \in [0.5, 1.5]$, $\text{gp} \in [0.3, 0.7]$

    COCO/BBOB Benchmark Settings:
        **Search Space**:
            - Dimensions tested: `2, 3, 5, 10, 20, 40`
            - Bounds: Function-specific (typically `[-5, 5]` or `[-100, 100]`)
            - Instances: **15** per function (BBOB standard)

        **Evaluation Budget**:
            - Budget: $\text{dim} \times 10000$ function evaluations
            - Independent runs: **15** (for statistical significance)
            - Seeds: `0-14` (reproducibility requirement)

        **Performance Metrics**:
            - Target precision: `1e-8` (BBOB default)
            - Success rate at precision thresholds: `[1e-8, 1e-6, 1e-4, 1e-2]`
            - Expected Running Time (ERT) tracking

    Example:
        Basic usage with BBOB benchmark function:

        >>> from opt.physics_inspired.equilibrium_optimizer import EquilibriumOptimizer
        >>> from opt.benchmark.functions import shifted_ackley
        >>> optimizer = EquilibriumOptimizer(
        ...     func=shifted_ackley,
        ...     lower_bound=-2.768,
        ...     upper_bound=2.768,
        ...     dim=2,
        ...     max_iter=100,
        ...     seed=42,  # Required for reproducibility
        ... )
        >>> solution, fitness = optimizer.search()
        >>> isinstance(fitness, float) and fitness >= 0
        True

        COCO benchmark example:

        >>> from opt.benchmark.functions import sphere
        >>> optimizer = EquilibriumOptimizer(
        ...     func=sphere, lower_bound=-5, upper_bound=5, dim=10, max_iter=10000, seed=42
        ... )
        >>> solution, fitness = optimizer.search()
        >>> len(solution) == 10
        True

    Args:
        func (Callable[[ndarray], float]): Objective function to minimize. Must accept
            numpy array and return scalar. BBOB functions available in
            `opt.benchmark.functions`.
        lower_bound (float): Lower bound of search space. BBOB typical: -5
            (most functions).
        upper_bound (float): Upper bound of search space. BBOB typical: 5
            (most functions).
        dim (int): Problem dimensionality. BBOB standard dimensions: 2, 3, 5, 10, 20, 40.
        max_iter (int, optional): Maximum iterations. BBOB recommendation: 10000 for
            complete evaluation. Defaults to 1000.
        seed (int | None, optional): Random seed for reproducibility. BBOB requires
            seeds 0-14 for 15 runs. If None, generates random seed. Defaults to None.
        population_size (int, optional): Population size (number of particles). BBOB
            recommendation: 10*dim for population-based methods. Defaults to 100.
        a1 (float, optional): Generation rate control constant. Controls the magnitude
            of the generation rate $F$. Higher values increase stochastic exploration.
            Defaults to 2.0.
        a2 (float, optional): Time decay exponent for $t$ parameter. Controls the rate
            of transition from exploration to exploitation. Higher values accelerate
            this transition. Defaults to 1.0.
        gp (float, optional): Generation probability threshold. Determines when the
            generation mechanism is activated. Defaults to 0.5.

    Attributes:
        func (Callable[[ndarray], float]): The objective function being optimized.
        lower_bound (float): Lower search space boundary.
        upper_bound (float): Upper search space boundary.
        dim (int): Problem dimensionality.
        max_iter (int): Maximum number of iterations.
        seed (int): **REQUIRED** Random seed for reproducibility (BBOB compliance).
        population_size (int): Number of particles in population.
        a1 (float): Generation rate control constant.
        a2 (float): Time decay exponent.
        gp (float): Generation probability threshold.

    Methods:
        search() -> tuple[np.ndarray, float]:
            Execute optimization algorithm.

    Returns:
        tuple[np.ndarray, float]:
        Best solution found and its fitness value

    Raises:
        ValueError: If search space is invalid or function evaluation fails.

    Notes:
        - Modifies self.history if track_history=True
        - Uses self.seed for all random number generation
        - BBOB: Returns final best solution after max_iter or convergence

    References:
<<<<<<< HEAD
        [1] Faramarzi, A., Heidarinejad, M., Stephens, B., & Mirjalili, S. (2020).
            "Equilibrium optimizer: A novel optimization algorithm."
            _Knowledge-Based Systems_, 191, 105190.
            https://doi.org/10.1016/j.knosys.2019.105190
=======
        FIXME: [1] Author1, A., Author2, B. (YEAR). "Algorithm Name: Description."
        _Journal Name_, Volume(Issue), Pages.
        https://doi.org/10.xxxx/xxxxx
>>>>>>> b33546b5

        [2] Hansen, N., Auger, A., Ros, R., Mersmann, O., Tušar, T., Brockhoff, D. (2021).
            "COCO: A platform for comparing continuous optimizers in a black-box setting."
            _Optimization Methods and Software_, 36(1), 114-144.
            https://doi.org/10.1080/10556788.2020.1808977

        **COCO Data Archive**:
            - Benchmark results: https://coco-platform.org/testsuites/bbob/data-archive.html
            - Algorithm data: Not yet available in COCO archive
            - Code repository: https://github.com/Anselmoo/useful-optimizer

        **Implementation**:
            - Original paper code: Available at https://www.mathworks.com/matlabcentral/fileexchange/73352-equilibrium-optimizer-eo
            - This implementation: Based on [1] with modifications for BBOB compliance

    See Also:
        GravitationalSearchOptimizer: Newton's gravity-based physics algorithm
            BBOB Comparison: EO typically converges faster on separable functions

        AtomSearchOptimizer: Molecular dynamics with Lennard-Jones potential
            BBOB Comparison: Similar performance on continuous functions

        AbstractOptimizer: Base class for all optimizers
        opt.benchmark.functions: BBOB-compatible test functions

        Related BBOB Algorithm Classes:
            - Physics: GravitationalSearchOptimizer, AtomSearchOptimizer, RIMEOptimizer
            - Swarm: ParticleSwarm, AntColony
            - Evolutionary: GeneticAlgorithm, DifferentialEvolution

    Notes:
        **Computational Complexity**:
<<<<<<< HEAD
            - Time per iteration: $O(N \times \text{dim})$ for position updates
            - Space complexity: $O(N \times \text{dim})$ for population and equilibrium pool
            - BBOB budget usage: _Typically uses 50-70% of dim×10000 budget for convergence_
=======
        - Time per iteration: FIXME: $O(\text{[expression]})$
        - Space complexity: FIXME: $O(\text{[expression]})$
        - BBOB budget usage: FIXME: _[Typical percentage of dim*10000 budget needed]_
>>>>>>> b33546b5

        **BBOB Performance Characteristics**:
            - **Best function classes**: Unimodal, Separable, Weakly structured multimodal
            - **Weak function classes**: Highly multimodal with many local optima,
              Ill-conditioned problems (Sharp ridges, Different scales)
            - Typical success rate at 1e-8 precision: **50-60%** (dim=5)
            - Expected Running Time (ERT): Competitive with other metaheuristics,
              faster than GSA on unimodal functions

        **Convergence Properties**:
            - Convergence rate: Fast early convergence, then gradual refinement
            - Local vs Global: Good balance via equilibrium pool mechanism
            - Premature convergence risk: **Low** - Pool of equilibria maintains diversity

        **Reproducibility**:
            - **Deterministic**: Yes - Same seed guarantees same results
            - **BBOB compliance**: seed parameter required for 15 independent runs
            - Initialization: Uniform random sampling in `[lower_bound, upper_bound]`
            - RNG usage: `numpy.random.default_rng(self.seed)` throughout

        **Implementation Details**:
            - Parallelization: Not supported in current implementation
            - Constraint handling: Clamping to bounds using `np.clip`
            - Numerical stability: Robust due to exponential formulation and bounded
              random variables

        **Known Limitations**:
            - Performance can degrade on very high-dimensional problems (dim > 100)
            - May require parameter tuning for specific problem classes
            - BBOB known issues: Slower convergence on rotated/shifted multimodal functions

        **Version History**:
            - v0.1.0: Initial implementation
            - v0.1.2: Added BBOB compliance and improved docstrings
    """

    def __init__(
        self,
        func: Callable[[np.ndarray], float],
        lower_bound: float,
        upper_bound: float,
        dim: int,
        max_iter: int = 1000,
        seed: int | None = None,
        population_size: int = 100,
        a1: float = _A1,
        a2: float = _A2,
        gp: float = _GP,
    ) -> None:
        """Initialize the Equilibrium Optimizer.

        Args:
            func: Objective function to minimize.
            lower_bound: Lower bound of search space.
            upper_bound: Upper bound of search space.
            dim: Problem dimensionality.
            max_iter: Maximum iterations.
            seed: Random seed.
            population_size: Number of particles.
            a1: Generation rate control constant.
            a2: Generation probability constant.
            gp: Generation probability.
        """
        super().__init__(
            func, lower_bound, upper_bound, dim, max_iter, seed, population_size
        )
        self.a1 = a1
        self.a2 = a2
        self.gp = gp

    def search(self) -> tuple[np.ndarray, float]:
        """Execute the Equilibrium Optimizer algorithm.

        Returns:
        Tuple containing:
        - best_solution: The best solution found (numpy array).
        - best_fitness: The fitness value of the best solution.
        """
        rng = np.random.default_rng(self.seed)

        # Initialize particle population
        particles = rng.uniform(
            self.lower_bound, self.upper_bound, (self.population_size, self.dim)
        )

        # Evaluate initial fitness
        fitness = np.array([self.func(p) for p in particles])

        # Initialize equilibrium pool (4 best + average)
        sorted_indices = np.argsort(fitness)
        c_eq1 = particles[sorted_indices[0]].copy()
        c_eq2 = (
            particles[sorted_indices[1]].copy()
            if len(sorted_indices) > _MIN_POOL_IDX_2
            else c_eq1.copy()
        )
        c_eq3 = (
            particles[sorted_indices[2]].copy()
            if len(sorted_indices) > _MIN_POOL_IDX_3
            else c_eq1.copy()
        )
        c_eq4 = (
            particles[sorted_indices[3]].copy()
            if len(sorted_indices) > _MIN_POOL_IDX_4
            else c_eq1.copy()
        )
        c_eq_avg = (c_eq1 + c_eq2 + c_eq3 + c_eq4) / _EQUILIBRIUM_POOL_SIZE

        # Best solution tracking
        best_solution = c_eq1.copy()
        best_fitness = fitness[sorted_indices[0]]

        # Main optimization loop
        for iteration in range(self.max_iter):
            # Time parameter (decreases from 1 to 0)
            t = (1 - iteration / self.max_iter) ** (self.a2 * iteration / self.max_iter)

            for i in range(self.population_size):
                # Randomly select equilibrium candidate
                eq_pool = [c_eq1, c_eq2, c_eq3, c_eq4, c_eq_avg]
                c_eq = eq_pool[rng.integers(0, 5)]

                # Generation rate control
                r = rng.random(self.dim)
                lambda_param = rng.random(self.dim)
                r1 = rng.random()
                r2 = rng.random()

                # Exponential term
                f = self.a1 * np.sign(r - 0.5) * (np.exp(-lambda_param * t) - 1)

                # Generation rate
                gcp = _GP * r1 if r2 >= self.gp else 0

                # Calculate G0 and G
                g0 = gcp * (c_eq - lambda_param * particles[i])
                g = g0 * f

                # Update particle position
                particles[i] = (
                    c_eq
                    + (particles[i] - c_eq) * f
                    + (g / (lambda_param * (self.upper_bound - self.lower_bound)))
                    * (1 - f)
                )

                # Ensure bounds
                particles[i] = np.clip(particles[i], self.lower_bound, self.upper_bound)

                # Update fitness
                fitness[i] = self.func(particles[i])

            # Update equilibrium pool
            sorted_indices = np.argsort(fitness)

            # Update equilibrium candidates if better solutions found
            if fitness[sorted_indices[0]] < self.func(c_eq1):
                c_eq1 = particles[sorted_indices[0]].copy()
            if len(sorted_indices) > _MIN_POOL_IDX_2 and fitness[
                sorted_indices[1]
            ] < self.func(c_eq2):
                c_eq2 = particles[sorted_indices[1]].copy()
            if len(sorted_indices) > _MIN_POOL_IDX_3 and fitness[
                sorted_indices[2]
            ] < self.func(c_eq3):
                c_eq3 = particles[sorted_indices[2]].copy()
            if len(sorted_indices) > _MIN_POOL_IDX_4 and fitness[
                sorted_indices[3]
            ] < self.func(c_eq4):
                c_eq4 = particles[sorted_indices[3]].copy()

            c_eq_avg = (c_eq1 + c_eq2 + c_eq3 + c_eq4) / _EQUILIBRIUM_POOL_SIZE

            # Update best solution
            current_best_fitness = self.func(c_eq1)
            if current_best_fitness < best_fitness:
                best_solution = c_eq1.copy()
                best_fitness = current_best_fitness

        return best_solution, best_fitness


if __name__ == "__main__":
    from opt.demo import run_demo

    run_demo(EquilibriumOptimizer)<|MERGE_RESOLUTION|>--- conflicted
+++ resolved
@@ -249,16 +249,10 @@
         - BBOB: Returns final best solution after max_iter or convergence
 
     References:
-<<<<<<< HEAD
         [1] Faramarzi, A., Heidarinejad, M., Stephens, B., & Mirjalili, S. (2020).
             "Equilibrium optimizer: A novel optimization algorithm."
             _Knowledge-Based Systems_, 191, 105190.
             https://doi.org/10.1016/j.knosys.2019.105190
-=======
-        FIXME: [1] Author1, A., Author2, B. (YEAR). "Algorithm Name: Description."
-        _Journal Name_, Volume(Issue), Pages.
-        https://doi.org/10.xxxx/xxxxx
->>>>>>> b33546b5
 
         [2] Hansen, N., Auger, A., Ros, R., Mersmann, O., Tušar, T., Brockhoff, D. (2021).
             "COCO: A platform for comparing continuous optimizers in a black-box setting."
@@ -291,15 +285,9 @@
 
     Notes:
         **Computational Complexity**:
-<<<<<<< HEAD
             - Time per iteration: $O(N \times \text{dim})$ for position updates
             - Space complexity: $O(N \times \text{dim})$ for population and equilibrium pool
             - BBOB budget usage: _Typically uses 50-70% of dim×10000 budget for convergence_
-=======
-        - Time per iteration: FIXME: $O(\text{[expression]})$
-        - Space complexity: FIXME: $O(\text{[expression]})$
-        - BBOB budget usage: FIXME: _[Typical percentage of dim*10000 budget needed]_
->>>>>>> b33546b5
 
         **BBOB Performance Characteristics**:
             - **Best function classes**: Unimodal, Separable, Weakly structured multimodal
