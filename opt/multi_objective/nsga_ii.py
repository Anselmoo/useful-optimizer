--- conflicted
+++ resolved
@@ -231,21 +231,16 @@
             Execute NSGA-II multi-objective optimization.
 
     Returns:
-<<<<<<< HEAD
                 tuple[ndarray, ndarray]:
                     - pareto_solutions (ndarray): 2D array of Pareto-optimal solutions
                       with shape (num_pareto_solutions, dim)
                     - pareto_fitness (ndarray): 2D array of objective values with shape
                       (num_pareto_solutions, num_objectives)
-=======
-        tuple[ndarray, ndarray]: Pareto-optimal solutions and their fitness values
->>>>>>> 263b021a
 
     Raises:
         ValueError: If search space is invalid or function evaluation fails.
 
     Notes:
-<<<<<<< HEAD
                 - Returns first Pareto front (rank 0) solutions
                 - Uses self.seed for all random number generation
                 - BBOB: Returns Pareto front after max_iter generations
@@ -255,16 +250,6 @@
             "A Fast and Elitist Multiobjective Genetic Algorithm: NSGA-II."
             _IEEE Transactions on Evolutionary Computation_, 6(2), 182-197.
             https://doi.org/10.1109/4235.996017
-=======
-        - Modifies self.history if track_history=True
-        - Uses self.seed for all random number generation
-        - BBOB: Returns final best solution after max_iter or convergence
-
-    References:
-        FIXME: [1] Author1, A., Author2, B. (YEAR). "Algorithm Name: Description."
-        _Journal Name_, Volume(Issue), Pages.
-        https://doi.org/10.xxxx/xxxxx
->>>>>>> 263b021a
 
         [2] Hansen, N., Auger, A., Ros, R., Mersmann, O., Tušar, T., Brockhoff, D. (2021).
             "COCO: A platform for comparing continuous optimizers in a black-box setting."
@@ -299,15 +284,9 @@
 
     Notes:
         **Computational Complexity**:
-<<<<<<< HEAD
             - Time per generation: $O(mN^2)$ where $m$ = objectives, $N$ = population
             - Space complexity: $O(mN)$ for population and fitness storage
             - BBOB budget usage: _Typically 60-80% of dim*10000 budget for convergence_
-=======
-        - Time per iteration: FIXME: $O(\text{[expression]})$
-        - Space complexity: FIXME: $O(\text{[expression]})$
-        - BBOB budget usage: FIXME: _[Typical percentage of dim*10000 budget needed]_
->>>>>>> 263b021a
 
         **BBOB Performance Characteristics** (Multi-Objective):
             - **Best function classes**: Separable, low-dimensional (2-3 objectives)
