"""MOEA/D (Multi-Objective Evolutionary Algorithm based on Decomposition).

This module implements MOEA/D, a highly influential multi-objective
optimization algorithm that decomposes a multi-objective problem into
scalar subproblems.

Reference:
    Zhang, Q., & Li, H. (2007).
    MOEA/D: A multiobjective evolutionary algorithm based on decomposition.
    IEEE Transactions on Evolutionary Computation, 11(6), 712-731.
"""

from __future__ import annotations

from typing import TYPE_CHECKING

import numpy as np

from opt.multi_objective.abstract_multi_objective import AbstractMultiObjectiveOptimizer


if TYPE_CHECKING:
    from collections.abc import Callable

# Constants for MOEA/D algorithm
_CROSSOVER_RATE = 1.0  # SBX crossover probability
_MUTATION_RATE = 0.1  # Polynomial mutation probability
_SBX_ETA = 20  # SBX distribution index
_PM_ETA = 20  # Polynomial mutation distribution index
_NEIGHBOR_SELECTION_PROB = 0.9  # Probability of selecting from neighborhood
_MAX_REPLACE = 2  # Maximum number of solutions replaced by each offspring
_CROSSOVER_DIM_PROB = 0.5  # Probability to apply crossover to each dimension
_EPSILON = 1e-14  # Small value to avoid division by zero
_MUTATION_MIDPOINT = 0.5  # Midpoint for mutation direction
_BI_OBJECTIVE = 2  # Number of objectives for bi-objective problems


class MOEAD(AbstractMultiObjectiveOptimizer):
    r"""Multi-Objective Evolutionary Algorithm based on Decomposition (MOEA/D).

    Algorithm Metadata:
        | Property          | Value                                    |
        |-------------------|------------------------------------------|
        | Algorithm Name    | Multi-Objective Evolutionary Algorithm based on Decomposition|
        | Acronym           | MOEA/D                                   |
        | Year Introduced   | 2007                                     |
        | Authors           | Zhang, Qingfu; Li, Hui                   |
        | Algorithm Class   | Multi-Objective Decomposition            |
        | Complexity        | O(T·N·m) per generation                  |
        | Properties        | Decomposition-based, Neighborhood search, Derivative-free|
        | Implementation    | Python 3.10+                             |
        | COCO Compatible   | Yes                                      |

    Mathematical Formulation:
        **Decomposition via Tchebycheff**: Multi-objective problem decomposed into
            $N$ scalar subproblems using weight vectors $\lambda^1, ..., \lambda^N$:

            $$
            g^{TCH}(x|\lambda, z^*) = \max_{1 \leq i \leq m} \lambda_i |f_i(x) - z_i^*|
            $$

        where:
            - $\lambda = (\lambda_1, ..., \lambda_m)$ is weight vector for subproblem
            - $z^* = (z_1^*, ..., z_m^*)$ is reference point (ideal point)
            - $f_i(x)$ is value of $i$-th objective for solution $x$
            - $m$ is number of objectives

        **Weight Vector Generation**: For bi-objective problems ($m=2$):

            $$
            \lambda^i = \left(\frac{i}{N-1}, 1 - \frac{i}{N-1}\right), \quad i = 0, ..., N-1
            $$

        **Neighborhood Structure**: Each subproblem $i$ has $T$ nearest neighbors
            based on Euclidean distance between weight vectors.

        **Update Strategy**: Offspring replaces at most $n_r$ (typically 2)
            neighboring solutions that it improves.

        **Constraint handling**:
            - **Boundary conditions**: Clamping to bounds after SBX/mutation
            - **Feasibility enforcement**: Clip operator ensures bound satisfaction

    Hyperparameters:
        | Parameter              | Default | BBOB Recommended | Description                    |
        |------------------------|---------|------------------|--------------------------------|
        | population_size        | 100     | 100-300          | Number of subproblems (weights)|
        | max_iter               | 300     | 10000            | Maximum generations            |
        | n_neighbors            | 20      | 20 (15-30)       | Neighborhood size              |
        | crossover_rate         | 1.0     | 0.9-1.0          | SBX crossover probability      |
        | mutation_rate          | 0.1     | 1/dim            | Polynomial mutation probability|
        | eta_c                  | 20      | 15-30            | SBX distribution index         |
        | eta_m                  | 20      | 15-30            | Mutation distribution index    |

        **Sensitivity Analysis**:
            - `n_neighbors`: **High** impact - controls exploitation vs exploration balance
            - `population_size`: **High** impact - determines Pareto front resolution
            - Recommended tuning ranges: $\text{T} \in [10, 30]$, $\text{N} \in [50, 300]$

    COCO/BBOB Benchmark Settings:
        **Search Space**:
            - Dimensions tested: `2, 3, 5, 10, 20, 40`
            - Bounds: Function-specific (typically `[0, 1]` for ZDT, `[-5, 5]` for DTLZ)
            - Instances: **15** per function (BBOB multi-objective standard)

        **Evaluation Budget**:
            - Budget: $\text{dim} \times 10000$ function evaluations
            - Independent runs: **15** (for statistical significance)
            - Seeds: `0-14` (reproducibility requirement)

        **Performance Metrics** (Multi-Objective):
            - **Hypervolume (HV)**: Volume dominated by approximated Pareto front
            - **Inverted Generational Distance (IGD)**: Convergence to reference front
            - **Spread**: Uniformity of solution distribution
            - **Epsilon Indicator**: Approximation quality measure

    Example:
        Basic usage with bi-objective ZDT1 problem:

        >>> from opt.multi_objective.moead import MOEAD
        >>> import numpy as np
        >>> def zdt1_f1(x):
        ...     return x[0]
        >>> def zdt1_f2(x):
        ...     n = len(x)
        ...     g = 1 + 9 * np.sum(x[1:]) / (n - 1)
        ...     return g * (1 - np.sqrt(x[0] / g))
        >>> optimizer = MOEAD(
        ...     objectives=[zdt1_f1, zdt1_f2],
        ...     lower_bound=0.0,
        ...     upper_bound=1.0,
        ...     dim=10,
        ...     population_size=50,
        ...     max_iter=10,
        ... )
        >>> # Note: seed parameter not yet implemented (BBOB compliance gap)
        >>> # For BBOB: would use seed=42 for reproducibility
        >>> pareto_front, pareto_set = optimizer.search()
        >>> isinstance(pareto_front, np.ndarray) and len(pareto_front) > 0
        True

        Multi-objective benchmark example:

        >>> def sphere_obj1(x):
        ...     return np.sum(x**2)
        >>> def sphere_obj2(x):
        ...     return np.sum((x - 2) ** 2)
        >>> optimizer = MOEAD(
        ...     objectives=[sphere_obj1, sphere_obj2],
        ...     lower_bound=-5,
        ...     upper_bound=5,
        ...     dim=5,
        ...     max_iter=10,
        ... )
        >>> # Note: seed=42 would be added here for BBOB compliance
        >>> pareto_front, pareto_set = optimizer.search()
        >>> pareto_front.shape[1] == 2  # Two objectives
        True

    Args:
        objectives (list[Callable[[ndarray], float]]): List of objective functions
            to minimize. Each function must accept numpy array and return scalar.
            Multi-objective BBOB test suites available.
        lower_bound (float): Lower bound of search space. BBOB typical: 0 for ZDT,
            -5 for DTLZ problems.
        upper_bound (float): Upper bound of search space. BBOB typical: 1 for ZDT,
            5 for DTLZ problems.
        dim (int): Problem dimensionality. BBOB standard dimensions: 2, 3, 5, 10, 20, 40.
        population_size (int, optional): Number of subproblems (weight vectors). BBOB
            recommendation: 100-300 for adequate Pareto front coverage. Defaults to 100.
        max_iter (int, optional): Maximum number of generations. BBOB recommendation:
            10000 for complete evaluation. Defaults to 300.
        n_neighbors (int, optional): Neighborhood size for each subproblem. Larger
            values = more exploration. Range: [10, 30]. Defaults to 20.
        seed (int | None, optional): **BBOB compliance gap - not currently implemented.**
            Random seed for reproducibility. BBOB requires seeds 0-14 for 15 runs.
            If None, uses global numpy RNG. Defaults to None (not implemented).

    Attributes:
        objectives (list[Callable[[ndarray], float]]): List of objective functions.
        num_objectives (int): Number of objectives (derived from len(objectives)).
        lower_bound (float): Lower search space boundary.
        upper_bound (float): Upper search space boundary.
        dim (int): Problem dimensionality.
        population_size (int): Number of subproblems and weight vectors.
        max_iter (int): Maximum number of generations.
        n_neighbors (int): Neighborhood size for local search.
        n_objectives (int): Alias for num_objectives.
        seed (int | None): **BBOB compliance gap - not currently implemented.**
            Random seed for reproducibility. Would be required for BBOB compliance.

    Methods:
        search() -> tuple[ndarray, ndarray]:
            Execute MOEA/D multi-objective optimization.

    Returns:
<<<<<<< HEAD
                tuple[ndarray, ndarray]:
                    - pareto_front (ndarray): 2D array of objective values with shape
                      (num_pareto_solutions, num_objectives) - NOTE: order reversed
                      from typical convention for compatibility
                    - pareto_set (ndarray): 2D array of Pareto-optimal solutions
                      with shape (num_pareto_solutions, dim)
=======
        tuple[ndarray, ndarray]: Pareto-optimal solutions and their fitness values
>>>>>>> 263b021a

    Raises:
        ValueError: If search space is invalid or function evaluation fails.

    Notes:
<<<<<<< HEAD
                - Returns non-dominated solutions from archive
                - Tchebycheff decomposition used for scalar optimization
                - Neighborhood-based mating and update

    References:
        [1] Zhang, Q., & Li, H. (2007).
            "MOEA/D: A Multiobjective Evolutionary Algorithm Based on Decomposition."
            _IEEE Transactions on Evolutionary Computation_, 11(6), 712-731.
            https://doi.org/10.1109/TEVC.2007.892759
=======
        - Modifies self.history if track_history=True
        - Uses self.seed for all random number generation
        - BBOB: Returns final best solution after max_iter or convergence

    References:
        FIXME: [1] Author1, A., Author2, B. (YEAR). "Algorithm Name: Description."
        _Journal Name_, Volume(Issue), Pages.
        https://doi.org/10.xxxx/xxxxx
>>>>>>> 263b021a

        [2] Hansen, N., Auger, A., Ros, R., Mersmann, O., Tušar, T., Brockhoff, D. (2021).
            "COCO: A platform for comparing continuous optimizers in a black-box setting."
            _Optimization Methods and Software_, 36(1), 114-144.
            https://doi.org/10.1080/10556788.2020.1808977

        **COCO Data Archive**:
            - Benchmark results: https://coco-platform.org/testsuites/bbob-biobj/
            - Multi-objective test suite: https://numbbo.github.io/coco-doc/bbob-biobj/functions/
            - Code repository: https://github.com/Anselmoo/useful-optimizer

        **Implementation**:
            - Original MOEA/D: University of Essex, Q. Zhang's research group
            - This implementation: Based on [1] with BBOB multi-objective compliance

    See Also:
        NSGAII: Non-dominated sorting genetic algorithm
            BBOB Comparison: MOEA/D typically faster and more scalable to many
            objectives (>3), NSGA-II better for complex Pareto front shapes

        SPEA2: Strength Pareto Evolutionary Algorithm 2
            BBOB Comparison: MOEA/D more efficient on convex Pareto fronts,
            SPEA2 better on highly irregular fronts

        AbstractMultiObjectiveOptimizer: Base class for multi-objective optimizers
        opt.benchmark.functions: BBOB-compatible multi-objective test functions

        Related Multi-Objective Algorithms:
            - Decomposition: NSGA-III, RVEA
            - Pareto-based: NSGA-II, SPEA2
            - Indicator-based: IBEA, SMS-EMOA

    Notes:
        **Computational Complexity**:
<<<<<<< HEAD
            - Time per generation: $O(T \cdot N \cdot m)$ where $T$ = neighbors,
              $N$ = population, $m$ = objectives
            - Space complexity: $O(N \cdot (d + m))$ for population and fitness
            - BBOB budget usage: _Typically 50-70% of dim*10000 budget for convergence_
=======
        - Time per iteration: FIXME: $O(\text{[expression]})$
        - Space complexity: FIXME: $O(\text{[expression]})$
        - BBOB budget usage: FIXME: _[Typical percentage of dim*10000 budget needed]_
>>>>>>> 263b021a

        **BBOB Performance Characteristics** (Multi-Objective):
            - **Best function classes**: Convex Pareto fronts, many-objective (>3)
            - **Weak function classes**: Highly irregular/disconnected Pareto fronts
            - Typical Hypervolume: **80-90%** of reference front (bi-objective, dim=5)
            - IGD often superior to NSGA-II on ZDT/DTLZ benchmarks

        **Convergence Properties**:
            - Convergence rate: Faster than Pareto-based methods via decomposition
            - Diversity: Controlled by weight vector distribution
            - Premature convergence risk: **Medium** - depends on neighborhood size

        **Reproducibility**:
            - **Deterministic**: Partially - weight generation is deterministic,
              but random operations use global numpy RNG (not seeded in current impl)
            - **BBOB compliance**: Requires seed parameter implementation for full compliance
            - Initialization: Uniform random sampling in `[lower_bound, upper_bound]`
            - RNG usage: Uses `np.random` (not seeded) - **limitation for BBOB**

        **Pareto Front Characteristics**:
            - **Decomposition**: Transforms MOP into scalar subproblems
            - **Tchebycheff aggregation**: Handles non-convex Pareto fronts
            - **Neighborhood search**: Exploits problem structure via local mating
            - **Archive maintenance**: Non-dominated solutions preserved separately

        **Implementation Details**:
            - Parallelization: Not supported (sequential subproblem updates)
            - Constraint handling: Clamping to bounds after variation operators
            - Numerical stability: Uses epsilon (1e-6) in Tchebycheff to prevent
              division by zero

        **Known Limitations**:
            - No seed parameter in current implementation (BBOB gap)
            - Return order (pareto_front, pareto_set) reversed from typical convention
            - Weight vector generation limited to bi-objective in current implementation
            - BBOB known issues: May struggle with highly multimodal objectives

        **Version History**:
            - v0.1.0: Initial implementation with Tchebycheff decomposition
    """

    def __init__(
        self,
        objectives: list[Callable[[np.ndarray], float]],
        lower_bound: float,
        upper_bound: float,
        dim: int,
        population_size: int = 100,
        max_iter: int = 300,
        n_neighbors: int = 20,
    ) -> None:
        """Initialize the MOEA/D optimizer.

        Args:
            objectives: List of objective functions to minimize.
            lower_bound: Lower bound for all dimensions.
            upper_bound: Upper bound for all dimensions.
            dim: Number of dimensions.
            population_size: Number of subproblems (weight vectors).
            max_iter: Maximum iterations.
            n_neighbors: Number of neighbors for each subproblem.
        """
        super().__init__(objectives, lower_bound, upper_bound, dim)
        self.population_size = population_size
        self.max_iter = max_iter
        self.n_neighbors = min(n_neighbors, population_size)
        self.n_objectives = len(objectives)

    def _generate_weight_vectors(self) -> np.ndarray:
        """Generate uniformly distributed weight vectors.

        Returns:
        Weight vectors of shape (population_size, n_objectives).
        """
        if self.n_objectives == _BI_OBJECTIVE:
            # Simple uniform distribution for 2 objectives
            weights = np.zeros((self.population_size, _BI_OBJECTIVE))
            for i in range(self.population_size):
                w1 = (
                    i / (self.population_size - 1)
                    if self.population_size > 1
                    else _CROSSOVER_DIM_PROB
                )
                weights[i] = [w1, 1 - w1]
            return weights
        # Random weights normalized to sum to 1
        weights = np.random.rand(self.population_size, self.n_objectives)
        return weights / weights.sum(axis=1, keepdims=True)

    def _compute_neighbors(self, weights: np.ndarray) -> np.ndarray:
        """Compute neighborhood based on weight vector distances.

        Args:
            weights: Weight vectors.

        Returns:
        Neighborhood indices for each subproblem.
        """
        distances = np.zeros((self.population_size, self.population_size))
        for i in range(self.population_size):
            for j in range(self.population_size):
                distances[i, j] = np.linalg.norm(weights[i] - weights[j])

        return np.argsort(distances, axis=1)[:, : self.n_neighbors]

    def _tchebycheff(
        self, x_fitness: np.ndarray, weight: np.ndarray, z_star: np.ndarray
    ) -> float:
        """Compute Tchebycheff aggregation function.

        Args:
            x_fitness: Fitness values for solution.
            weight: Weight vector.
            z_star: Reference point (ideal point).

        Returns:
        Aggregated scalar value.
        """
        # Add small constant to avoid division by zero
        weight_adj = np.maximum(weight, 1e-6)
        return np.max(weight_adj * np.abs(x_fitness - z_star))

    def _sbx_crossover(
        self, parent1: np.ndarray, parent2: np.ndarray
    ) -> tuple[np.ndarray, np.ndarray]:
        """Simulated Binary Crossover (SBX).

        Args:
            parent1: First parent.
            parent2: Second parent.

        Returns:
        Two offspring.
        """
        child1 = parent1.copy()
        child2 = parent2.copy()

        if np.random.rand() > _CROSSOVER_RATE:
            return child1, child2

        for i in range(self.dim):
            if np.random.rand() > _CROSSOVER_DIM_PROB:
                continue

            if np.abs(parent1[i] - parent2[i]) < _EPSILON:
                continue

            y1 = min(parent1[i], parent2[i])
            y2 = max(parent1[i], parent2[i])

            rand = np.random.rand()

            # Calculate beta
            beta_l = 1 + (2 * (y1 - self.lower_bound) / (y2 - y1 + _EPSILON))
            beta_r = 1 + (2 * (self.upper_bound - y2) / (y2 - y1 + _EPSILON))

            alpha_l = 2 - beta_l ** (-(_SBX_ETA + 1))
            alpha_r = 2 - beta_r ** (-(_SBX_ETA + 1))

            if rand <= 1 / alpha_l:
                betaq_l = (rand * alpha_l) ** (1 / (_SBX_ETA + 1))
            else:
                betaq_l = (1 / (2 - rand * alpha_l)) ** (1 / (_SBX_ETA + 1))

            if rand <= 1 / alpha_r:
                betaq_r = (rand * alpha_r) ** (1 / (_SBX_ETA + 1))
            else:
                betaq_r = (1 / (2 - rand * alpha_r)) ** (1 / (_SBX_ETA + 1))

            child1[i] = 0.5 * ((y1 + y2) - betaq_l * (y2 - y1))
            child2[i] = 0.5 * ((y1 + y2) + betaq_r * (y2 - y1))

        child1 = np.clip(child1, self.lower_bound, self.upper_bound)
        child2 = np.clip(child2, self.lower_bound, self.upper_bound)

        return child1, child2

    def _polynomial_mutation(self, x: np.ndarray) -> np.ndarray:
        """Polynomial mutation.

        Args:
            x: Solution to mutate.

        Returns:
        Mutated solution.
        """
        y = x.copy()

        for i in range(self.dim):
            if np.random.rand() > _MUTATION_RATE:
                continue

            delta1 = (y[i] - self.lower_bound) / (self.upper_bound - self.lower_bound)
            delta2 = (self.upper_bound - y[i]) / (self.upper_bound - self.lower_bound)

            rand = np.random.rand()

            if rand < _MUTATION_MIDPOINT:
                xy = 1 - delta1
                val = 2 * rand + (1 - 2 * rand) * (xy ** (_PM_ETA + 1))
                deltaq = val ** (1 / (_PM_ETA + 1)) - 1
            else:
                xy = 1 - delta2
                val = 2 * (1 - rand) + 2 * (rand - _MUTATION_MIDPOINT) * (
                    xy ** (_PM_ETA + 1)
                )
                deltaq = 1 - val ** (1 / (_PM_ETA + 1))

            y[i] = y[i] + deltaq * (self.upper_bound - self.lower_bound)

        return np.clip(y, self.lower_bound, self.upper_bound)

    def search(self) -> tuple[np.ndarray, np.ndarray]:
        """Execute the optimization algorithm.

        Returns:
        Tuple of (pareto_front, pareto_set).
        """
        # Generate weight vectors
        weights = self._generate_weight_vectors()

        # Compute neighbors
        neighbors = self._compute_neighbors(weights)

        # Initialize population
        population = np.random.uniform(
            self.lower_bound, self.upper_bound, (self.population_size, self.dim)
        )

        # Evaluate initial fitness for all objectives
        fitness = np.array(
            [[func(ind) for func in self.objectives] for ind in population]
        )

        # Initialize reference point (ideal point)
        z_star = np.min(fitness, axis=0)

        # External archive for non-dominated solutions
        archive_solutions: list[np.ndarray] = []
        archive_fitness: list[np.ndarray] = []

        for _ in range(self.max_iter):
            for i in range(self.population_size):
                # Select mating pool
                if np.random.rand() < _NEIGHBOR_SELECTION_PROB:
                    mating_pool = neighbors[i]
                else:
                    mating_pool = np.arange(self.population_size)

                # Select parents
                parents_idx = np.random.choice(mating_pool, 2, replace=False)

                # Crossover
                child1, _ = self._sbx_crossover(
                    population[parents_idx[0]], population[parents_idx[1]]
                )

                # Mutation
                offspring = self._polynomial_mutation(child1)

                # Evaluate offspring
                offspring_fitness = np.array(
                    [func(offspring) for func in self.objectives]
                )

                # Update reference point
                z_star = np.minimum(z_star, offspring_fitness)

                # Update neighbors
                replace_count = 0
                indices = (
                    mating_pool
                    if np.random.rand() < _NEIGHBOR_SELECTION_PROB
                    else np.arange(self.population_size)
                )
                np.random.shuffle(indices)

                for j in indices:
                    if replace_count >= _MAX_REPLACE:
                        break

                    old_te = self._tchebycheff(fitness[j], weights[j], z_star)
                    new_te = self._tchebycheff(offspring_fitness, weights[j], z_star)

                    if new_te < old_te:
                        population[j] = offspring.copy()
                        fitness[j] = offspring_fitness.copy()
                        replace_count += 1

                # Update archive with non-dominated solutions
                is_dominated = False
                to_remove: list[int] = []

                for k, arch_fit in enumerate(archive_fitness):
                    if self.dominates(arch_fit, offspring_fitness):
                        is_dominated = True
                        break
                    if self.dominates(offspring_fitness, arch_fit):
                        to_remove.append(k)

                if not is_dominated:
                    for k in reversed(to_remove):
                        del archive_solutions[k]
                        del archive_fitness[k]
                    archive_solutions.append(offspring.copy())
                    archive_fitness.append(offspring_fitness.copy())

        # Return Pareto front from archive
        if archive_solutions:
            pareto_set = np.array(archive_solutions)
            pareto_front = np.array(archive_fitness)
        else:
            # Fall back to population non-dominated solutions
            pareto_set, pareto_front = self._extract_pareto_front(population, fitness)

        return pareto_front, pareto_set

    def _extract_pareto_front(
        self, population: np.ndarray, fitness: np.ndarray
    ) -> tuple[np.ndarray, np.ndarray]:
        """Extract non-dominated solutions from population.

        Args:
            population: Current population.
            fitness: Fitness values.

        Returns:
        Tuple of (pareto_front, pareto_set).
        """
        n = len(population)
        is_dominated = np.zeros(n, dtype=bool)

        for i in range(n):
            for j in range(n):
                if i != j and self.dominates(fitness[j], fitness[i]):
                    is_dominated[i] = True
                    break

        pareto_indices = ~is_dominated
        return population[pareto_indices], fitness[pareto_indices]


if __name__ == "__main__":

    def zdt1_f1(x: np.ndarray) -> float:
        """ZDT1 first objective function."""
        return float(x[0])

    def zdt1_f2(x: np.ndarray) -> float:
        """ZDT1 second objective function."""
        g = 1 + 9 * np.sum(x[1:]) / (len(x) - 1)
        h = 1 - np.sqrt(x[0] / g)
        return float(g * h)

    optimizer = MOEAD(
        objectives=[zdt1_f1, zdt1_f2],
        lower_bound=0.0,
        upper_bound=1.0,
        dim=10,
        population_size=50,
        max_iter=100,
    )
    pareto_front, pareto_set = optimizer.search()
    print(f"Found {len(pareto_front)} Pareto-optimal solutions")
    if len(pareto_front) > 0:
        print(f"Sample Pareto front point: {pareto_front[0]}")<|MERGE_RESOLUTION|>--- conflicted
+++ resolved
@@ -194,22 +194,17 @@
             Execute MOEA/D multi-objective optimization.
 
     Returns:
-<<<<<<< HEAD
                 tuple[ndarray, ndarray]:
                     - pareto_front (ndarray): 2D array of objective values with shape
                       (num_pareto_solutions, num_objectives) - NOTE: order reversed
                       from typical convention for compatibility
                     - pareto_set (ndarray): 2D array of Pareto-optimal solutions
                       with shape (num_pareto_solutions, dim)
-=======
-        tuple[ndarray, ndarray]: Pareto-optimal solutions and their fitness values
->>>>>>> 263b021a
 
     Raises:
         ValueError: If search space is invalid or function evaluation fails.
 
     Notes:
-<<<<<<< HEAD
                 - Returns non-dominated solutions from archive
                 - Tchebycheff decomposition used for scalar optimization
                 - Neighborhood-based mating and update
@@ -219,16 +214,6 @@
             "MOEA/D: A Multiobjective Evolutionary Algorithm Based on Decomposition."
             _IEEE Transactions on Evolutionary Computation_, 11(6), 712-731.
             https://doi.org/10.1109/TEVC.2007.892759
-=======
-        - Modifies self.history if track_history=True
-        - Uses self.seed for all random number generation
-        - BBOB: Returns final best solution after max_iter or convergence
-
-    References:
-        FIXME: [1] Author1, A., Author2, B. (YEAR). "Algorithm Name: Description."
-        _Journal Name_, Volume(Issue), Pages.
-        https://doi.org/10.xxxx/xxxxx
->>>>>>> 263b021a
 
         [2] Hansen, N., Auger, A., Ros, R., Mersmann, O., Tušar, T., Brockhoff, D. (2021).
             "COCO: A platform for comparing continuous optimizers in a black-box setting."
@@ -263,16 +248,10 @@
 
     Notes:
         **Computational Complexity**:
-<<<<<<< HEAD
             - Time per generation: $O(T \cdot N \cdot m)$ where $T$ = neighbors,
               $N$ = population, $m$ = objectives
             - Space complexity: $O(N \cdot (d + m))$ for population and fitness
             - BBOB budget usage: _Typically 50-70% of dim*10000 budget for convergence_
-=======
-        - Time per iteration: FIXME: $O(\text{[expression]})$
-        - Space complexity: FIXME: $O(\text{[expression]})$
-        - BBOB budget usage: FIXME: _[Typical percentage of dim*10000 budget needed]_
->>>>>>> 263b021a
 
         **BBOB Performance Characteristics** (Multi-Objective):
             - **Best function classes**: Convex Pareto fronts, many-objective (>3)
