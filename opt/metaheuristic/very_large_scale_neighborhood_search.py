"""Very Large Scale Neighborhood Search (VLSN) Algorithm.

This module implements the Very Large Scale Neighborhood Search (VLSN) optimization
algorithm. VLSN is a local search method used for mathematical optimization.
It explores very large neighborhoods with an efficient algorithm.

The main idea behind VLSN is to perform a search in a large-scale neighborhood to find
the optimal solution for a given function. The size of the neighborhood is defined by
the `neighborhood_size` parameter.
The larger the neighborhood size, the more potential solutions the algorithm will
consider at each step, but the more computational resources it will require.

VLSN is particularly useful for problems where the search space is large and complex,
and where traditional optimization methods may not be applicable.

Example:
    optimizer = VeryLargeScaleNeighborhood(
        func=objective_function,
        lower_bound=-10,
        upper_bound=10,
        dim=2,
        population_size=100,
        max_iter=1000,
        neighborhood_size=10
    )
    best_solution, best_fitness = optimizer.search()
    print(f"Best solution found: {best_solution}")
    print(f"Best fitness found: {best_fitness}")

Attributes:
    func (Callable): The objective function to optimize.
    lower_bound (float): The lower bound of the search space.
    upper_bound (float): The upper bound of the search space.
    dim (int): The dimension of the search space.
    population_size (int, optional): The size of the population. Defaults to 100.
    max_iter (int, optional): The maximum number of iterations. Defaults to 1000.
    neighborhood_size (int, optional): The size of the neighborhood. Defaults to 10.
    seed (Optional[int], optional): The seed for the random number generator. Defaults to None.

Methods:
    search(): Perform the VLSN optimization.
"""

from __future__ import annotations

from typing import TYPE_CHECKING

import numpy as np

from opt.abstract_optimizer import AbstractOptimizer


if TYPE_CHECKING:
    from collections.abc import Callable

    from numpy import ndarray


class VeryLargeScaleNeighborhood(AbstractOptimizer):
    r"""Very Large Scale Neighborhood Search (VLSN) optimization algorithm.

    Algorithm Metadata:
        | Property          | Value                                    |
        |-------------------|------------------------------------------|
        | Algorithm Name    | Very Large Scale Neighborhood Search     |
        | Acronym           | VLSN                                     |
        | Year Introduced   | 2000 (Ahuja et al.)                      |
        | Authors           | Ahuja, Ravindra K.; Orlin, James B.; Sharma, Dushyant |
        | Algorithm Class   | Metaheuristic                            |
        | Complexity        | O(population_size $\times$ neighborhood_size $\times$ dim $\times$ max_iter) |
        | Properties        | Population-based, Large neighborhood, Local search-based |
        | Implementation    | Python 3.10+                             |
        | COCO Compatible   | Yes                                      |

    Mathematical Formulation:
        Large neighborhood local search with efficient exploration:

        **Neighborhood generation**:
            For each individual $x_i$:
                - Generate $neighborhood\_size$ neighbors
                - Each neighbor: $x_{neighbor} = x_i + r \cdot \text{Uniform}(-1, 1)$
                - Select best neighbor if improvement found

        **Update rule**:
            $$
            x_i^{new} = \begin{cases}
            \arg\min_{x \in N(x_i)} f(x) & \text{if } \min_{x \in N(x_i)} f(x) < f(x_i) \\
            x_i & \text{otherwise}
            \end{cases}
            $$

        where:
            - $N(x_i)$ is the large neighborhood around $x_i$
            - $|N(x_i)| = neighborhood\_size$ (default: 10)
            - $r$ is a random scaling factor
            - Larger neighborhoods enable better exploration

        Constraint handling:
            - **Boundary conditions**: Clamping to bounds
            - **Feasibility enforcement**: Random initialization within bounds

    Hyperparameters:
        | Parameter              | Default | BBOB Recommended | Description                    |
        |------------------------|---------|------------------|--------------------------------|
        | population_size        | 100     | 10*dim           | Number of individuals          |
        | max_iter               | 1000    | 10000            | Maximum iterations             |
        | neighborhood_size      | 10      | 5-20             | Neighborhood size              |

        **Sensitivity Analysis**:
            - `neighborhood_size`: **High** impact on exploration capability
            - Larger neighborhoods improve solution quality but increase computational cost
            - Recommended tuning ranges: $neighborhood\_size \in [5, 20]$ for most problems

    COCO/BBOB Benchmark Settings:
        **Search Space**:
            - Dimensions tested: `2, 3, 5, 10, 20, 40`
            - Bounds: Function-specific (typically `[-5, 5]` or `[-100, 100]`)
            - Instances: **15** per function (BBOB standard)

        **Evaluation Budget**:
            - Budget: $\text{dim} \times 10000$ function evaluations
            - Independent runs: **15** (for statistical significance)
            - Seeds: `0-14` (reproducibility requirement)

        **Performance Metrics**:
            - Target precision: `1e-8` (BBOB default)
            - Success rate at precision thresholds: `[1e-8, 1e-6, 1e-4, 1e-2]`
            - Expected Running Time (ERT) tracking

    Example:
        Basic usage with BBOB benchmark function:

        >>> from opt.metaheuristic.very_large_scale_neighborhood_search import (
        ...     VeryLargeScaleNeighborhood,
        ... )
        >>> from opt.benchmark.functions import shifted_ackley
        >>> optimizer = VeryLargeScaleNeighborhood(
        ...     func=shifted_ackley,
        ...     lower_bound=-2.768,
        ...     upper_bound=2.768,
        ...     dim=2,
        ...     max_iter=100,
        ...     seed=42,  # Required for reproducibility
        ... )
        >>> solution, fitness = optimizer.search()
        >>> isinstance(fitness, float) and fitness >= 0
        True

        COCO benchmark example:

        >>> from opt.benchmark.functions import sphere
        >>> optimizer = VeryLargeScaleNeighborhood(
        ...     func=sphere, lower_bound=-5, upper_bound=5, dim=10, max_iter=10000, seed=42
        ... )
        >>> solution, fitness = optimizer.search()
        >>> len(solution) == 10
        True

    Args:
        func (Callable[[ndarray], float]): Objective function to minimize. Must accept
            numpy array and return scalar. BBOB functions available in
            `opt.benchmark.functions`.
        lower_bound (float): Lower bound of search space. BBOB typical: -5
            (most functions).
        upper_bound (float): Upper bound of search space. BBOB typical: 5
            (most functions).
        dim (int): Problem dimensionality. BBOB standard dimensions: 2, 3, 5, 10, 20, 40.
        population_size (int, optional): Number of individuals in population. BBOB
            recommendation: 10*dim. Defaults to 100.
        max_iter (int, optional): Maximum iterations. BBOB recommendation: 10000 for
            complete evaluation. Defaults to 1000.
        neighborhood_size (int, optional): Number of neighbors explored around each
            individual. Larger values increase exploration. Defaults to 10.
        seed (int | None, optional): Random seed for reproducibility. BBOB requires
            seeds 0-14 for 15 runs. If None, generates random seed. Defaults to None.

    Attributes:
        func (Callable[[ndarray], float]): The objective function being optimized.
        lower_bound (float): Lower search space boundary.
        upper_bound (float): Upper search space boundary.
        dim (int): Problem dimensionality.
        max_iter (int): Maximum number of iterations.
        seed (int): **REQUIRED** Random seed for reproducibility (BBOB compliance).
        population_size (int): Number of individuals in population.
        neighborhood_size (int): Size of neighborhood explored.
        population (ndarray): Current population of solutions.
        track_history (bool): Whether convergence history is tracked.
        history (dict[str, list]): Optimization history if track_history=True. Contains:
            - 'best_fitness': list[float] - Best fitness per iteration
            - 'best_solution': list[ndarray] - Best solution per iteration
            - 'population_fitness': list[ndarray] - All fitness values
            - 'population': list[ndarray] - All solutions

    Methods:
        search() -> tuple[np.ndarray, float]:
            Execute optimization algorithm.

    Returns:
        tuple[np.ndarray, float]:
        Best solution found and its fitness value

    Raises:
        ValueError: If search space is invalid or function evaluation fails.

    Notes:
        - Modifies self.history if track_history=True
        - Uses self.seed for all random number generation
        - BBOB: Returns final best solution after max_iter or convergence

    References:
<<<<<<< HEAD
        [1] Ahuja, R. K., Orlin, J. B., & Sharma, D. (2000). "Very large-scale
            neighborhood search."
            _International Transactions in Operational Research_, 7(4-5), 301-317.
            https://doi.org/10.1111/j.1475-3995.2000.tb00201.x
=======
        FIXME: [1] Author1, A., Author2, B. (YEAR). "Algorithm Name: Description."
        _Journal Name_, Volume(Issue), Pages.
        https://doi.org/10.xxxx/xxxxx
>>>>>>> 89e82e55

        [2] Hansen, N., Auger, A., Ros, R., Mersmann, O., Tušar, T., Brockhoff, D. (2021).
            "COCO: A platform for comparing continuous optimizers in a black-box setting."
            _Optimization Methods and Software_, 36(1), 114-144.
            https://doi.org/10.1080/10556788.2020.1808977

        **COCO Data Archive**:
            - Benchmark results: https://coco-platform.org/testsuites/bbob/data-archive.html
            - Algorithm data: VLSN primarily for combinatorial problems; limited BBOB results
            - Code repository: https://github.com/Anselmoo/useful-optimizer

        **Implementation**:
            - Original paper code: Various implementations for routing and scheduling
            - This implementation: VLSN adapted for continuous optimization with BBOB compliance

    See Also:
        VariableDepthSearch: Related adaptive neighborhood search algorithm
            BBOB Comparison: VDS uses depth; VLSN uses neighborhood size

        TabuSearch: Memory-based local search metaheuristic
            BBOB Comparison: Both local search; Tabu uses memory, VLSN uses large neighborhoods

        AbstractOptimizer: Base class for all optimizers
        opt.benchmark.functions: BBOB-compatible test functions

        Related BBOB Algorithm Classes:
            - Evolutionary: GeneticAlgorithm, DifferentialEvolution
            - Swarm: ParticleSwarm, AntColony
            - Gradient: AdamW, SGDMomentum

    Notes:
        **Computational Complexity**:
<<<<<<< HEAD
            - Time per iteration: $O(population\_size \times neighborhood\_size \times dim)$
            - Space complexity: $O(population\_size \times dim)$
            - BBOB budget usage: _Typically uses 60-80% of dim $\times$ 10000 budget for convergence_
=======
        - Time per iteration: FIXME: $O(\text{[expression]})$
        - Space complexity: FIXME: $O(\text{[expression]})$
        - BBOB budget usage: FIXME: _[Typical percentage of dim*10000 budget needed]_
>>>>>>> 89e82e55

        **BBOB Performance Characteristics**:
            - **Best function classes**: Unimodal, locally-structured problems
            - **Weak function classes**: Highly multimodal, plateaus with many local optima
            - Typical success rate at 1e-8 precision: **20-30%** (dim=5)
            - Expected Running Time (ERT): Moderate; effective for local refinement

        **Convergence Properties**:
            - Convergence rate: Linear (local search)
            - Local vs Global: Primarily local search; large neighborhoods aid exploration
            - Premature convergence risk: **Medium** (neighborhood size dependent)

        **Reproducibility**:
            - **Deterministic**: Yes - Same seed guarantees same results
            - **BBOB compliance**: seed parameter required for 15 independent runs
            - Initialization: Uniform random sampling in `[lower_bound, upper_bound]`
            - RNG usage: `numpy.random.default_rng(self.seed)` throughout

        **Implementation Details**:
            - Parallelization: Not supported in this implementation
            - Constraint handling: Clamping to bounds
            - Numerical stability: Neighborhood generation well-controlled

        **Known Limitations**:
            - VLSN originally designed for combinatorial problems (routing, scheduling)
            - This continuous adaptation may not fully leverage VLSN strengths
            - Computational cost increases linearly with neighborhood_size

        **Version History**:
            - v0.1.0: Initial implementation
            - v0.1.2: BBOB compliance improvements
    """

    def __init__(
        self,
        func: Callable[[ndarray], float],
        lower_bound: float,
        upper_bound: float,
        dim: int,
        population_size: int = 100,
        max_iter: int = 1000,
        neighborhood_size: int = 10,
        seed: int | None = None,
    ) -> None:
        """Initialize the Very Large Scale Neighborhood optimizer."""
        super().__init__(
            func=func,
            lower_bound=lower_bound,
            upper_bound=upper_bound,
            dim=dim,
            max_iter=max_iter,
            seed=seed,
            population_size=population_size,
        )
        self.neighborhood_size = neighborhood_size
        self.population: np.ndarray = np.empty((self.population_size, self.dim))

    def initialize_population(self) -> None:
        """Initializes the population by generating random individuals within the search space."""
        self.population = self.lower_bound + np.random.default_rng(self.seed).uniform(
            size=(self.population_size, self.dim)
        ) * (self.upper_bound - self.lower_bound)

    def search(self) -> tuple[np.ndarray, float]:
        """Performs the search using the Very Large Scale Neighborhood algorithm.

        Returns:
        Tuple[np.ndarray, float]: A tuple containing the best individual found and its fitness value.
        """
        self.initialize_population()
        for _ in range(self.max_iter):
            for i in range(self.population_size):
                best_neighbor = None
                best_fitness = np.inf
                for _ in range(self.neighborhood_size):
                    neighbor = self.population[i] + np.random.default_rng(
                        self.seed
                    ).uniform(-1, 1, self.dim)
                    neighbor = np.clip(neighbor, self.lower_bound, self.upper_bound)
                    fitness = self.func(neighbor)
                    if fitness < best_fitness:
                        best_fitness = fitness
                        best_neighbor = neighbor
                self.population[i] = best_neighbor
        best_index = np.argmin(
            [self.func(individual) for individual in self.population]
        )
        return self.population[best_index], self.func(self.population[best_index])


if __name__ == "__main__":
    from opt.demo import run_demo

    run_demo(VeryLargeScaleNeighborhood)<|MERGE_RESOLUTION|>--- conflicted
+++ resolved
@@ -208,16 +208,10 @@
         - BBOB: Returns final best solution after max_iter or convergence
 
     References:
-<<<<<<< HEAD
         [1] Ahuja, R. K., Orlin, J. B., & Sharma, D. (2000). "Very large-scale
             neighborhood search."
             _International Transactions in Operational Research_, 7(4-5), 301-317.
             https://doi.org/10.1111/j.1475-3995.2000.tb00201.x
-=======
-        FIXME: [1] Author1, A., Author2, B. (YEAR). "Algorithm Name: Description."
-        _Journal Name_, Volume(Issue), Pages.
-        https://doi.org/10.xxxx/xxxxx
->>>>>>> 89e82e55
 
         [2] Hansen, N., Auger, A., Ros, R., Mersmann, O., Tušar, T., Brockhoff, D. (2021).
             "COCO: A platform for comparing continuous optimizers in a black-box setting."
@@ -250,15 +244,9 @@
 
     Notes:
         **Computational Complexity**:
-<<<<<<< HEAD
             - Time per iteration: $O(population\_size \times neighborhood\_size \times dim)$
             - Space complexity: $O(population\_size \times dim)$
             - BBOB budget usage: _Typically uses 60-80% of dim $\times$ 10000 budget for convergence_
-=======
-        - Time per iteration: FIXME: $O(\text{[expression]})$
-        - Space complexity: FIXME: $O(\text{[expression]})$
-        - BBOB budget usage: FIXME: _[Typical percentage of dim*10000 budget needed]_
->>>>>>> 89e82e55
 
         **BBOB Performance Characteristics**:
             - **Best function classes**: Unimodal, locally-structured problems
