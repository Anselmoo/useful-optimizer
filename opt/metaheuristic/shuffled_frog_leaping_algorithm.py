--- conflicted
+++ resolved
@@ -236,11 +236,7 @@
         **Computational Complexity**:
             - Time per iteration: $O(population\_size \times dim)$
             - Space complexity: $O(population\_size \times dim)$
-<<<<<<< HEAD
             - BBOB budget usage: _Typically uses 50-70% of dim $\times$ 10000 budget for convergence_
-=======
-            - BBOB budget usage: _Typically uses 50-70% of $dim \times 10000$ budget for convergence_
->>>>>>> 89e82e55
 
         **BBOB Performance Characteristics**:
             - **Best function classes**: Multimodal, discrete-like continuous problems
