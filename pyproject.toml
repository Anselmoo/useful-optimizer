[project]
name = "useful-optimizer"
version = "0.1.2"
description = "A dedicated set of optimization algorithms for numeric problems."
authors = [{ name = "Anselm Hahn", email = "Anselm.Hahn@gmail.com" }]
license = { text = "MIT" }
readme = "README.md"
requires-python = ">=3.10,<3.13"
dependencies = [
    "numpy>=1.26.4",
 "scipy>=1.12.0",
 "scikit-learn>=1.5.1",
]

[project.optional-dependencies]
dev = [
    "ruff>=0.9.0",
    "pytest>=8.0.0",
    "pre-commit>=4.0.0",
    "pydocstyle>=6.3.0",
]
visualization = [
    "matplotlib>=3.7.0",
]
benchmark = [
    "matplotlib>=3.7.0",
    "seaborn>=0.12.0",
]

[build-system]
requires = ["hatchling"]
build-backend = "hatchling.build"

[tool.hatch.build.targets.wheel]
packages = ["opt"]

[dependency-groups]
dev = [
    "ruff>=0.9.0",
 "pytest>=8.0.0",
 "pre-commit>=4.0.0",
 "pydocstyle>=6.3.0",
 "datamodel-code-generator>=0.48.0",
]
<<<<<<< HEAD
=======
validate = [
    "pydantic>=2.12.5",
    "jsonschema>=4.23.0",
]
>>>>>>> 9ef7d36a

[tool.pytest.ini_options]
addopts = [
    "--doctest-modules",
    "--doctest-glob=*.md",
    "-v",
]
testpaths = ["opt"]

[tool.ruff]
# Exclude a variety of commonly ignored directories.
exclude = [
    ".bzr",
    ".direnv",
    ".eggs",
    ".git",
    ".git-rewrite",
    ".hg",
    ".ipynb_checkpoints",
    ".mypy_cache",
    ".nox",
    ".pants.d",
    ".pyenv",
    ".pytest_cache",
    ".pytype",
    ".ruff_cache",
    ".svn",
    ".tox",
    ".venv",
    ".vscode",
    "__pypackages__",
    "_build",
    "buck-out",
    "build",
    "dist",
    "node_modules",
    "site-packages",
    "venv",
]
# Same as Black.
line-length = 88
indent-width = 4
# Define Python target versions.
target-version = "py310"
# Add more options as needed

fix = true
preview = false


[tool.ruff.lint]
# Enable Pyflakes (`F`) and a subset of the pycodestyle (`E`)  codes by default.
# Unlike Flake8, Ruff doesn't enable pycodestyle warnings (`W`) or
# McCabe complexity (`C901`) by default.
# Set to all
select = ["ALL"]
ignore = [
    "PLR0913",   # Too many arguments - should use config objects
    "PLR1704",   # Redefining argument - needs refactor
    "N803",      # Argument name not lowercase
    "N806",      # Variable name not lowercase
    "E741",      # Ambiguous variable name
    "E501",      # Line too long
    "T201",      # Print statements - used in example scripts
    "COM812",    # Missing trailing comma
    "NPY002",    # Legacy numpy random calls - used extensively in optimization algorithms
    "D107",      # Missing docstring in __init__
    "D103",      # Missing docstring in public function
    # NOTE: PLR2004 (Magic value comparisons) is being gradually addressed.
    # Constants module created (opt/constants.py) to centralize magic numbers.
    # Core files (abstract_optimizer, particle_swarm, nadam, adamw) have been migrated.
    # Remaining files will be migrated incrementally. See issue for progress.
    "PLR2004",   # Magic value comparisons - common in optimization algorithms
    "PLR0912",   # Too many branches - complex algorithms need them
    "PLR0915",   # Too many statements - complex algorithms need them
    "C901",      # Too complex - optimization algorithms are inherently complex
    "SIM109",    # Use in tuple comparison - minor style
    "SIM110",    # Use all() generator - minor style
    "PLR1714",   # Consider merging comparisons - minor style
    "PERF401",   # Use list comprehension - minor style
    "RET504",    # Unnecessary assignment before return - minor style
    "S112",      # try-except-continue - acceptable pattern
    "BLE001",    # Blind exception - sometimes necessary
    "B007",      # Loop control variable not used - sometimes necessary
    "B023",      # Function doesn't bind loop variable - sometimes necessary
    "PLC0415",   # Import not at top level - sometimes necessary for optional deps
    "F841",      # Unused variable - sometimes necessary for clarity
]

# Allow fix for all enabled rules (when `--fix`) is provided.
fixable = ["ALL"]
unfixable = []
exclude = [".venv"]
# Allow unused variables when underscore-prefixed.
dummy-variable-rgx = "^(_+|(_+[a-zA-Z0-9_]*[a-zA-Z0-9]+?))$"

[tool.ruff.lint.per-file-ignores]
"opt/test/*" = ["S101", "PLR2004", "PLC0415", "ANN001", "ANN201", "ICN001", "S108"]
"opt/visualization/*" = ["FBT001", "FBT002", "FBT003", "PLC0415", "PLR2004", "ANN003", "S101", "B905"]
"opt/abstract_optimizer.py" = ["FBT001", "FBT002"]
"opt/swarm_intelligence/particle_swarm.py" = ["FBT001", "FBT002"]
"opt/social_inspired/social_group_optimizer.py" = ["FBT001", "FBT002"]
"benchmarks/*" = ["PERF203", "S101", "ANN001", "ANN201", "ANN003"]
"opt/demo.py" = ["TC002", "ANN401"]
"scripts/docstring_models.py" = ["D200", "D415", "FBT003", "D101", "TC002"]  # Generated code - ignore docstring style
"scripts/unified_validator.py" = ["FBT001", "FBT002", "TRY300"]  # CLI script
"scripts/test/*" = ["S101"]  # Test files - allow assert



[tool.ruff.lint.pydocstyle]

# Ignore a few common errors and warnings.
# Set the default docstring convention to Google.
convention = "google"

[tool.ruff.format]
# Like Black, use double quotes for strings.
quote-style = "double"

# Like Black, indent with spaces, rather than tabs.
indent-style = "space"

# Like Black, respect magic trailing commas.
skip-magic-trailing-comma = true

# Like Black, automatically detect the appropriate line ending.
line-ending = "auto"

# Format all docstring code snippets with a line length of 88.
docstring-code-line-length = 88


# Enable auto-formatting of code examples in docstrings. Markdown,
# reStructuredText code/literal blocks and doctests are all supported.
#
# This is currently disabled by default, but it is planned for this
# to be opt-out in the future.
docstring-code-format = true
[tool.ruff.lint.isort]
# If True, forces all imports to be on their own line. This is the opposite of the default behavior.
force-single-line = true

# The number of lines to leave between import sections. Default is '0'.
lines-between-types = 1

# The number of lines to leave after the last import. Default is '2'.
lines-after-imports = 2

# A list of names to treat as third party when encountered.
known-third-party = ["numpy", "scipy", "scikit-learn"]

# A list of imports that must be present for a file to be considered valid. This is useful for adding future import statements.
required-imports = ["from __future__ import annotations"]

# If True, makes sorting case sensitive.
case-sensitive = true

# If True, combines as imports on the same line.
combine-as-imports = true

# [tool.ruff.lint.flake8-copyright]
# author = "Anselm Hahn"
# min-file-size = 1024
# notice-rgx = "(?i)Copyright \\(C\\) \\d{4}"


[tool.ruff.lint.pyupgrade]
# Preserve types, even if a file imports `from __future__ import annotations`.
keep-runtime-typing = true


[tool.ruff.lint.flake8-type-checking]
# Add quotes around type annotations, if doing so would allow
# an import to be moved into a type-checking block.
# quote-annotations = true
strict = true<|MERGE_RESOLUTION|>--- conflicted
+++ resolved
@@ -42,13 +42,10 @@
  "pydocstyle>=6.3.0",
  "datamodel-code-generator>=0.48.0",
 ]
-<<<<<<< HEAD
-=======
 validate = [
     "pydantic>=2.12.5",
     "jsonschema>=4.23.0",
 ]
->>>>>>> 9ef7d36a
 
 [tool.pytest.ini_options]
 addopts = [
